name: Build and package solution

on:
  push:
    branches:
      - main
  pull_request:
    branches:
      - main
  workflow_dispatch:

      
jobs:
  release:
    runs-on: ubuntu-latest

    permissions:
      contents: write
      packages: write
      actions: write

    steps:
      - name: Checkout repository
        uses: actions/checkout@v4

      - name: Check for changes in package.json
        run: |
          git diff --cached --diff-filter=d package.json || {
            echo "No changes to package.json"
            exit 1
          }

      - name: Get version number from package.json
        id: get_version
        run: |
          VERSION=$(jq -r '.version' package.json)
          echo "::set-output name=version::$VERSION"

      - name: Extract latest CHANGELOG entry
        id: changelog
        run: |
          CHANGELOG_CONTENT=$(awk 'BEGIN {print_section=0;} /^## \[/ {if (print_section == 0) {print_section=1;} else {exit;}} print_section {print;}' CHANGELOG.md)
          CHANGELOG_ESCAPED=$(echo "$CHANGELOG_CONTENT" | sed ':a;N;$!ba;s/\n/%0A/g')
          echo "Extracted latest release notes from CHANGELOG.md:" 
          echo -e "$CHANGELOG_CONTENT" 
          echo "::set-output name=content::$CHANGELOG_ESCAPED"

      - uses: actions/setup-node@v4
        with:
          node-version: 22

      - uses: actions/setup-python@v5
        with:
          python-version: 3.10.16

      - name: Build wheel
        run: |
          python -m pip install --upgrade pip
          pip install build
          python -m build .

      - name: Create GitHub release
        id: create_release
        uses: actions/github-script@v7
        with:
          github-token: ${{ secrets.GITHUB_TOKEN }}
          script: |
            const changelog = `${{ steps.changelog.outputs.content }}`;
            const release = await github.rest.repos.createRelease({
              owner: context.repo.owner,
              repo: context.repo.repo,
              tag_name: `v${{ steps.get_version.outputs.version }}`,
              name: `v${{ steps.get_version.outputs.version }}`,
              body: changelog,
            })
            console.log(`Created release ${release.data.html_url}`)
            return release.data.id;

      - name: Upload package to GitHub release
        uses: actions/upload-artifact@v4
        with:
          name: package
          path: |
            .
            !.git
        env:
          GITHUB_TOKEN: ${{ secrets.GITHUB_TOKEN }}

      - name: Upload wheel to GitHub release
        uses: softprops/action-gh-release@v1
        with:
          files: dist/*.whl
          tag_name: v${{ steps.get_version.outputs.version }}
        env:
          GITHUB_TOKEN: ${{ secrets.GITHUB_TOKEN }}
          
      # Save the wheel file as an artifact for the create-installer job
      - name: Save wheel as artifact
        uses: actions/upload-artifact@v4
        with:
          name: wheel-file
          path: dist/*.whl
          retention-days: 1

  create-installer:
    needs: release
    runs-on: windows-latest
    permissions:
      contents: write

    steps:
      - name: Checkout repository
        uses: actions/checkout@v4
        with:
          fetch-depth: 0  # Fetch all history to ensure we have all files

      - name: List repository contents
        run: |
          Write-Host "Listing repository root contents:"
          Get-ChildItem -Path .
          
          Write-Host "Checking if installer directory exists:"
          if (Test-Path -Path "installer") {
            Write-Host "Installer directory exists. Listing contents:"
            Get-ChildItem -Path "installer"
          } else {
            Write-Host "Installer directory does not exist!"
          }

      - name: Create dist directory
        run: mkdir -p dist

      - name: Get version from package.json
        id: get_version
        run: |
          $VERSION = (Get-Content package.json | ConvertFrom-Json).version
          echo "VERSION=$VERSION" >> $env:GITHUB_ENV
          echo "RELEASE_TAG=v$VERSION" >> $env:GITHUB_ENV

      # Download the wheel file directly from the artifact
      - name: Download wheel artifact
        uses: actions/download-artifact@v4
        with:
          name: wheel-file
          path: dist

      - name: List downloaded wheel files
        run: |
          Write-Host "Listing downloaded wheel files:"
          Get-ChildItem -Path dist -Filter "*.whl"
          $WHEEL_FILE = Get-ChildItem -Path dist -Filter "*.whl" | Select-Object -First 1
          if ($WHEEL_FILE) {
            echo "WHEEL_FILENAME=$($WHEEL_FILE.Name)" >> $env:GITHUB_ENV
            Write-Host "Using wheel file: $($WHEEL_FILE.Name)"
          } else {
            Write-Host "ERROR: No wheel file found in dist directory!"
            exit 1
          }

      - name: Install NSIS
        run: |
          # Download NSIS installer
          Invoke-WebRequest -UserAgent "Wget" -Uri "https://sourceforge.net/projects/nsis/files/NSIS%203/3.10/nsis-3.10-setup.exe" -OutFile "nsis.exe"
          
          # Install NSIS
          Start-Process nsis.exe -ArgumentList '/S' -Wait
          
          # Add NSIS to PATH
          echo "C:\Program Files (x86)\NSIS" >> $env:GITHUB_PATH

      - name: Check for NSIS script
        run: |
          $SCRIPT_PATH = "installer/Installer-UX.nsi"
          if (Test-Path -Path $SCRIPT_PATH) {
            Write-Host "NSIS script found at $SCRIPT_PATH"
            Get-Content -Path $SCRIPT_PATH -TotalCount 10  # Show first 10 lines
          } else {
            Write-Host "ERROR: NSIS script not found at $SCRIPT_PATH"
            Write-Host "Current directory: $(Get-Location)"
            Write-Host "Listing all files in the repository:"
            Get-ChildItem -Path . -Recurse | Select-Object -ExpandProperty FullName
          }

      - name: Build installer
        run: |
          echo "Building installer with NSIS..."
          # Use the full path to the script
          $SCRIPT_PATH = "$(Get-Location)\installer\Installer-UX.nsi"
          Write-Host "Using NSIS script at: $SCRIPT_PATH"
          
          if (Test-Path -Path $SCRIPT_PATH) {
            makensis $SCRIPT_PATH
          } else {
            Write-Host "ERROR: NSIS script not found at $SCRIPT_PATH"
            exit 1
          }

      - name: Rename installer
        if: success()
        run: |
          if (Test-Path -Path "installer") {
            $INSTALLER_FILES = Get-ChildItem -Path "installer" -Filter "*.exe" | Where-Object { $_.Name -ne "nsis.exe" }
            if ($INSTALLER_FILES) {
              $INSTALLER_PATH = $INSTALLER_FILES[0].FullName
              Write-Host "Found installer at: $INSTALLER_PATH"
              $NEW_NAME = "open-webui-$env:VERSION-setup.exe"
              $DESTINATION = "installer/$NEW_NAME"
              Move-Item -Path $INSTALLER_PATH -Destination $DESTINATION -Force
              echo "INSTALLER_NAME=$NEW_NAME" >> $env:GITHUB_ENV
            } else {
              Write-Host "ERROR: No installer .exe files found in installer directory!"
              exit 1
            }
          } else {
            Write-Host "ERROR: Installer directory not found!"
            exit 1
          }

<<<<<<< HEAD
=======
      - name: Zip installer executable
        if: success()
        run: |
          $ZIP_NAME = "open-webui-$env:VERSION-setup.zip"
          Compress-Archive -Path "installer/$env:INSTALLER_NAME" -DestinationPath "installer/$ZIP_NAME"
          echo "ZIP_NAME=$ZIP_NAME" >> $env:GITHUB_ENV
          Write-Host "Created zip file: $ZIP_NAME"

>>>>>>> 41e2a503
      - name: Upload installer to GitHub release
        if: success()
        uses: softprops/action-gh-release@v1
        with:
<<<<<<< HEAD
          files: installer/${{ env.INSTALLER_NAME }}
=======
          files: installer/${{ env.ZIP_NAME }}
>>>>>>> 41e2a503
          tag_name: ${{ env.RELEASE_TAG }}
        env:
          GITHUB_TOKEN: ${{ secrets.GITHUB_TOKEN }}<|MERGE_RESOLUTION|>--- conflicted
+++ resolved
@@ -216,8 +216,6 @@
             exit 1
           }
 
-<<<<<<< HEAD
-=======
       - name: Zip installer executable
         if: success()
         run: |
@@ -226,16 +224,11 @@
           echo "ZIP_NAME=$ZIP_NAME" >> $env:GITHUB_ENV
           Write-Host "Created zip file: $ZIP_NAME"
 
->>>>>>> 41e2a503
       - name: Upload installer to GitHub release
         if: success()
         uses: softprops/action-gh-release@v1
         with:
-<<<<<<< HEAD
-          files: installer/${{ env.INSTALLER_NAME }}
-=======
           files: installer/${{ env.ZIP_NAME }}
->>>>>>> 41e2a503
           tag_name: ${{ env.RELEASE_TAG }}
         env:
           GITHUB_TOKEN: ${{ secrets.GITHUB_TOKEN }}