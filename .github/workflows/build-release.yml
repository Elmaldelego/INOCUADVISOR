--- conflicted
+++ resolved
@@ -50,39 +50,6 @@
           python -m pip install --upgrade pip
           pip install build
           python -m build .
-<<<<<<< HEAD
-
-  publish-installer:
-    needs: build-and-package
-    runs-on: windows-latest
-    permissions:
-      contents: write
-
-    steps:
-      - name: Checkout repository
-        uses: actions/checkout@v4
-
-      - name: Get version number from package.json
-        run: |
-          $VERSION = (Get-Content package.json | ConvertFrom-Json).version
-          echo "version=$VERSION" >> $env:GITHUB_ENV
-          Write-Host "Version: $VERSION"
-
-      - name: Extract latest CHANGELOG entry
-        run: |
-          $content = Get-Content CHANGELOG.md -Raw
-          if ($content -match '(?s)^## \[(.*?)\n## \[') {
-              $CHANGELOG_CONTENT = $matches[1].Trim()
-          } else {
-              $CHANGELOG_CONTENT = ""
-          }
-          $CHANGELOG_ESCAPED = $CHANGELOG_CONTENT -replace "`n", "%0A"
-          Write-Host "Extracted latest release notes from CHANGELOG.md:"
-          Write-Host $CHANGELOG_CONTENT
-          echo "content=$CHANGELOG_ESCAPED" >> $env:GITHUB_ENV
-
-=======
->>>>>>> deb94c64
       - name: Create GitHub release
         id: create_release
         uses: actions/github-script@v7
@@ -99,25 +66,6 @@
             })
             console.log(`Created release ${release.data.html_url}`)
             return release.data.id;
-<<<<<<< HEAD
-
-      - name: Setup Python
-        uses: actions/setup-python@v5
-        with:
-          python-version: '3.10'
-
-      - name: Generate version.txt
-        run: |
-          python installer/version.py
-          if (Test-Path -Path "version.txt") {
-            Write-Host "version.txt generated successfully"
-            Get-Content -Path "version.txt"
-          } else {
-            Write-Host "ERROR: version.txt was not generated!"
-            exit 1
-          }
-
-=======
       - name: Upload package to GitHub release
         uses: actions/upload-artifact@v4
         with:
@@ -196,7 +144,6 @@
             Write-Host "ERROR: No wheel file found in dist directory!"
             exit 1
           }
->>>>>>> deb94c64
       - name: Install NSIS
         run: |
           # Download NSIS installer
@@ -207,9 +154,6 @@
           
           # Add NSIS to PATH
           echo "C:\Program Files (x86)\NSIS" >> $env:GITHUB_PATH
-<<<<<<< HEAD
-
-=======
       - name: Check for NSIS script
         run: |
           $SCRIPT_PATH = "installer/Installer-UX.nsi"
@@ -222,7 +166,6 @@
             Write-Host "Listing all files in the repository:"
             Get-ChildItem -Path . -Recurse | Select-Object -ExpandProperty FullName
           }
->>>>>>> deb94c64
       - name: Build installer
         run: |
           echo "Building installer with NSIS..."
@@ -248,7 +191,6 @@
               $DESTINATION = "installer/$NEW_NAME"
               Move-Item -Path $INSTALLER_PATH -Destination $DESTINATION -Force
               echo "INSTALLER_NAME=$NEW_NAME" >> $env:GITHUB_ENV
-              Write-Host "Renamed installer to: $NEW_NAME"
             } else {
               Write-Host "ERROR: No installer .exe files found in installer directory!"
               exit 1
@@ -314,8 +256,9 @@
         uses: softprops/action-gh-release@v1
         with:
           files: |
+            installer/${{ env.ZIP_NAME }}
             installer/${{ env.INSTALLER_NAME }}
             installer/${{ env.INSTALLER_NAME }}.sha256
-          tag_name: v${{ env.version }}
+          tag_name: ${{ env.RELEASE_TAG }}
         env:
           GITHUB_TOKEN: ${{ secrets.GITHUB_TOKEN }}