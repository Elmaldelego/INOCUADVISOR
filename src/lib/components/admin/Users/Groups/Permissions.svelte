--- conflicted
+++ resolved
@@ -38,12 +38,9 @@
 			web_search: true,
 			image_generation: true,
 			code_interpreter: true,
-<<<<<<< HEAD
 			notes: true,
 			self_group_management: false
-=======
-			notes: true
->>>>>>> a38f3c76
+
 		}
 	};
 
@@ -394,7 +391,6 @@
 
 			<Switch bind:state={permissions.features.notes} />
 		</div>
-<<<<<<< HEAD
 
 		<div class="  flex w-full justify-between my-2 pr-2">
 			<div class=" self-center text-xs font-medium">
@@ -403,7 +399,6 @@
 
 			<Switch bind:state={permissions.features.self_group_management} />
 		</div>
-=======
->>>>>>> a38f3c76
+
 	</div>
 </div>