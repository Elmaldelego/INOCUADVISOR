--- conflicted
+++ resolved
@@ -112,15 +112,10 @@
 						{#if input}
 							<textarea
 								bind:value={inputValue}
-<<<<<<< HEAD
 								placeholder={inputPlaceholder
 									? inputPlaceholder
 									: ($i18n?.t?.('Enter your message') ?? 'Enter your message')}
-								class="w-full mt-2 rounded-lg px-4 py-2 text-sm dark:text-gray-300 dark:bg-gray-900 outline-none resize-none"
-=======
-								placeholder={inputPlaceholder ? inputPlaceholder : $i18n.t('Enter your message')}
 								class="w-full mt-2 rounded-lg px-4 py-2 text-sm dark:text-gray-300 dark:bg-gray-900 outline-hidden resize-none"
->>>>>>> 3f3a5bb0
 								rows="3"
 								required
 							/>
