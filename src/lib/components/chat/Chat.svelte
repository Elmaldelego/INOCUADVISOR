--- conflicted
+++ resolved
@@ -2151,6 +2151,15 @@
 									transparentBackground={$settings?.backgroundImageUrl ?? false}
 									{stopResponse}
 									{createMessagePair}
+									on:upload={async (e) => {
+										const { type, data } = e.detail;
+	
+										if (type === 'web') {
+											await uploadWeb(data);
+										} else if (type === 'youtube') {
+											await uploadYoutubeTranscription(data);
+										}
+									}}
 									on:submit={async (e) => {
 										if (e.detail) {
 											prompt = '';
@@ -2159,60 +2168,14 @@
 										}
 									}}
 								/>
-
-<<<<<<< HEAD
+	
 								<div
 									class="absolute bottom-1.5 text-xs text-gray-500 text-center line-clamp-1 right-0 left-0"
 								>
 									{$i18n.t('LLMs can make mistakes. Verify important information.')}
 								</div>
-=======
-						<div class=" pb-[1.6rem]">
-							<MessageInput
-								{history}
-								{selectedModels}
-								bind:files
-								bind:prompt
-								bind:autoScroll
-								bind:selectedToolIds
-								bind:webSearchEnabled
-								bind:atSelectedModel
-								availableToolIds={selectedModelIds.reduce((a, e, i, arr) => {
-									const model = $models.find((m) => m.id === e);
-									if (model?.info?.meta?.toolIds ?? false) {
-										return [...new Set([...a, ...model.info.meta.toolIds])];
-									}
-									return a;
-								}, [])}
-								transparentBackground={$settings?.backgroundImageUrl ?? false}
-								{stopResponse}
-								{createMessagePair}
-								on:upload={async (e) => {
-									const { type, data } = e.detail;
-
-									if (type === 'web') {
-										await uploadWeb(data);
-									} else if (type === 'youtube') {
-										await uploadYoutubeTranscription(data);
-									}
-								}}
-								on:submit={async (e) => {
-									if (e.detail) {
-										prompt = '';
-										await tick();
-										submitPrompt(e.detail);
-									}
-								}}
-							/>
-
-							<div
-								class="absolute bottom-1.5 text-xs text-gray-500 text-center line-clamp-1 right-0 left-0"
-							>
-								{$i18n.t('LLMs can make mistakes. Verify important information.')}
->>>>>>> 457360da
 							</div>
 						</div>
-						
 						{#if $showArtifacts}
 						<div class="h-full w-full p-8 hidden lg:block">
 								<Artifacts {history} />
@@ -2220,6 +2183,7 @@
 						{/if}
 						
 					</div>
+
 					{:else}
 						<Placeholder
 							{history}
