--- conflicted
+++ resolved
@@ -20,12 +20,10 @@
 	import Tooltip from '$lib/components/common/Tooltip.svelte';
 	import ArrowDownTray from '$lib/components/icons/ArrowDownTray.svelte';
 
-<<<<<<< HEAD
 	import Spinner from '$lib/components/common/Spinner.svelte';
-=======
+
 	import Source from './Source.svelte';
 	import { settings } from '$lib/stores';
->>>>>>> 04799f1f
 
 	const dispatch = createEventDispatcher();
 
@@ -152,22 +150,23 @@
 		</svelte:element>
 	{:else if token.type === 'code'}
 		{#if token.raw.includes('```')}
-<<<<<<< HEAD
 			{#if !$showArtifacts || ($showArtifacts && $hideInline) || token?.lang === ''}
 				<CodeBlock
 					id={`${id}-${tokenIdx}`}
-					{token}
+					collapsed={$settings?.collapseCodeBlocks ?? false}
+				{token}
 					lang={token?.lang ?? ''}
 					code={revertSanitizedResponseContent(token?.text ?? '')}
-					{save}
-					on:code={(e) => {
-						dispatch('code', e.detail);
+					{attributes}
+				{save}
+					onCode={(value) => {
+						dispatch('code', value);
 					}}
-					on:save={(e) => {
+					onSave={(value) => {
 						dispatch('update', {
 							raw: token.raw,
 							oldContent: token.text,
-							newContent: e.detail
+							newContent: value
 						});
 					}}
 				/>
@@ -218,27 +217,6 @@
 
 					</div>
 			  {/if}
-=======
-			<CodeBlock
-				id={`${id}-${tokenIdx}`}
-				collapsed={$settings?.collapseCodeBlocks ?? false}
-				{token}
-				lang={token?.lang ?? ''}
-				code={token?.text ?? ''}
-				{attributes}
-				{save}
-				onCode={(value) => {
-					dispatch('code', value);
-				}}
-				onSave={(value) => {
-					dispatch('update', {
-						raw: token.raw,
-						oldContent: token.text,
-						newContent: value
-					});
-				}}
-			/>
->>>>>>> 04799f1f
 		{:else}
 			{token.text}
 		{/if}
