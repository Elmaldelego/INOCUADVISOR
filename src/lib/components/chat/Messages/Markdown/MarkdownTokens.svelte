<script lang="ts">
	import DOMPurify from 'dompurify';
	import { createEventDispatcher, onMount, getContext } from 'svelte';
	const i18n = getContext('i18n');

	import fileSaver from 'file-saver';
	const { saveAs } = fileSaver;

	import { marked, type Token } from 'marked';
	import { unescapeHtml } from '$lib/utils';

	import { WEBUI_BASE_URL } from '$lib/constants';

	import CodeBlock from '$lib/components/chat/Messages/CodeBlock.svelte';
	import MarkdownInlineTokens from '$lib/components/chat/Messages/Markdown/MarkdownInlineTokens.svelte';
	import KatexRenderer from './KatexRenderer.svelte';
	import Collapsible from '$lib/components/common/Collapsible.svelte';
	import Tooltip from '$lib/components/common/Tooltip.svelte';
	import ArrowDownTray from '$lib/components/icons/ArrowDownTray.svelte';

	const dispatch = createEventDispatcher();

	export let id: string;
	export let tokens: Token[];
	export let top = true;
<<<<<<< HEAD
	export let attributes = {};
=======
	export let history;
>>>>>>> 4aa8be05

	export let save = false;
	export let onSourceClick: Function = () => {};

	const headerComponent = (depth: number) => {
		return 'h' + depth;
	};

	const exportTableToCSVHandler = (token, tokenIdx = 0) => {
		console.log('Exporting table to CSV');

		// Extract header row text and escape for CSV.
		const header = token.header.map((headerCell) => `"${headerCell.text.replace(/"/g, '""')}"`);

		// Create an array for rows that will hold the mapped cell text.
		const rows = token.rows.map((row) =>
			row.map((cell) => {
				// Map tokens into a single text
				const cellContent = cell.tokens.map((token) => token.text).join('');
				// Escape double quotes and wrap the content in double quotes
				return `"${cellContent.replace(/"/g, '""')}"`;
			})
		);

		// Combine header and rows
		const csvData = [header, ...rows];

		// Join the rows using commas (,) as the separator and rows using newline (\n).
		const csvContent = csvData.map((row) => row.join(',')).join('\n');

		// Log rows and CSV content to ensure everything is correct.
<<<<<<< HEAD
		console.log(csvData);
		console.log(csvContent);
=======
>>>>>>> 4aa8be05

		// To handle Unicode characters, you need to prefix the data with a BOM:
		const bom = '\uFEFF'; // BOM for UTF-8

		// Create a new Blob prefixed with the BOM to ensure proper Unicode encoding.
		const blob = new Blob([bom + csvContent], { type: 'text/csv;charset=UTF-8' });

		// Use FileSaver.js's saveAs function to save the generated CSV file.
		saveAs(blob, `table-${id}-${tokenIdx}.csv`);
	};
</script>

<!-- {JSON.stringify(tokens)} -->
{#each tokens as token, tokenIdx (tokenIdx)}
	{#if token.type === 'hr'}
		<hr class=" border-gray-50 dark:border-gray-850" />
	{:else if token.type === 'heading'}
		<svelte:element this={headerComponent(token.depth)}>
			<MarkdownInlineTokens id={`${id}-${tokenIdx}-h`} tokens={token.tokens} {onSourceClick} />
		</svelte:element>
	{:else if token.type === 'code'}
		{#if token.raw.includes('```')}
			<CodeBlock
				{history}
				id={`${id}-${tokenIdx}`}
				{token}
				lang={token?.lang ?? ''}
				code={token?.text ?? ''}
				{attributes}
				{save}
				on:code={(e) => {
					dispatch('code', e.detail);
				}}
				on:save={(e) => {
					dispatch('update', {
						raw: token.raw,
						oldContent: token.text,
						newContent: e.detail
					});
				}}
			/>
		{:else}
			{token.text}
		{/if}
	{:else if token.type === 'table'}
		<div class="relative w-full group">
			<div class="scrollbar-hidden relative overflow-x-auto max-w-full rounded-lg">
				<table
					class=" w-full text-sm text-left text-gray-500 dark:text-gray-400 max-w-full rounded-xl"
				>
					<thead
						class="text-xs text-gray-700 uppercase bg-gray-50 dark:bg-gray-850 dark:text-gray-400 border-none"
					>
						<tr class="">
							{#each token.header as header, headerIdx}
								<th
									scope="col"
									class="!px-3 !py-1.5 cursor-pointer border border-gray-50 dark:border-gray-850"
									style={token.align[headerIdx] ? '' : `text-align: ${token.align[headerIdx]}`}
								>
									<div class="flex flex-col gap-1.5 text-left">
										<div class="flex-shrink-0 break-normal">
											<MarkdownInlineTokens
												{history}
												id={`${id}-${tokenIdx}-header-${headerIdx}`}
												tokens={header.tokens}
												{onSourceClick}
											/>
										</div>
									</div>
								</th>
							{/each}
						</tr>
					</thead>
					<tbody>
						{#each token.rows as row, rowIdx}
							<tr class="bg-white dark:bg-gray-900 dark:border-gray-850 text-xs">
								{#each row ?? [] as cell, cellIdx}
									<td
										class="!px-3 !py-1.5 text-gray-900 dark:text-white w-max border border-gray-50 dark:border-gray-850"
										style={token.align[cellIdx] ? '' : `text-align: ${token.align[cellIdx]}`}
									>
										<div class="flex flex-col break-normal">
											<MarkdownInlineTokens
												{history}
												id={`${id}-${tokenIdx}-row-${rowIdx}-${cellIdx}`}
												tokens={cell.tokens}
												{onSourceClick}
											/>
										</div>
									</td>
								{/each}
							</tr>
						{/each}
					</tbody>
				</table>
			</div>

			<div class=" absolute top-1 right-1.5 z-20 invisible group-hover:visible">
				<Tooltip content={$i18n.t('Export to CSV')}>
					<button
						class="p-1 rounded-lg bg-transparent transition"
						on:click={(e) => {
							e.stopPropagation();
							exportTableToCSVHandler(token, tokenIdx);
						}}
					>
						<ArrowDownTray className=" size-3.5" strokeWidth="1.5" />
					</button>
				</Tooltip>
			</div>
		</div>
	{:else if token.type === 'blockquote'}
		<blockquote>
			<svelte:self id={`${id}-${tokenIdx}`} tokens={token.tokens} />
		</blockquote>
	{:else if token.type === 'list'}
		{#if token.ordered}
			<ol start={token.start || 1}>
				{#each token.items as item, itemIdx}
					<li>
						<svelte:self
							id={`${id}-${tokenIdx}-${itemIdx}`}
							tokens={item.tokens}
							top={token.loose}
						/>
					</li>
				{/each}
			</ol>
		{:else}
			<ul>
				{#each token.items as item, itemIdx}
					<li>
						<svelte:self
							id={`${id}-${tokenIdx}-${itemIdx}`}
							tokens={item.tokens}
							top={token.loose}
						/>
					</li>
				{/each}
			</ul>
		{/if}
	{:else if token.type === 'details'}
		<Collapsible title={token.summary} attributes={token?.attributes} className="w-full space-y-1">
			<div class=" mb-1.5" slot="content">
				<svelte:self
					id={`${id}-${tokenIdx}-d`}
					tokens={marked.lexer(token.text)}
					attributes={token?.attributes}
				/>
			</div>
		</Collapsible>
	{:else if token.type === 'html'}
		{@const html = DOMPurify.sanitize(token.text)}
		{#if html && html.includes('<video')}
			{@html html}
		{:else if token.text.includes(`<iframe src="${WEBUI_BASE_URL}/api/v1/files/`)}
			{@html `${token.text}`}
		{:else}
			{token.text}
		{/if}
	{:else if token.type === 'iframe'}
		<iframe
			src="{WEBUI_BASE_URL}/api/v1/files/{token.fileId}/content"
			title={token.fileId}
			width="100%"
			frameborder="0"
			onload="this.style.height=(this.contentWindow.document.body.scrollHeight+20)+'px';"
		></iframe>
	{:else if token.type === 'paragraph'}
		<p>
			<MarkdownInlineTokens
				{history}
				id={`${id}-${tokenIdx}-p`}
				tokens={token.tokens ?? []}
				{onSourceClick}
			/>
		</p>
	{:else if token.type === 'text'}
		{#if top}
			<p>
				{#if token.tokens}
					<MarkdownInlineTokens
						{history}
						id={`${id}-${tokenIdx}-t`}
						tokens={token.tokens}
						{onSourceClick}
					/>
				{:else}
					{unescapeHtml(token.text)}
				{/if}
			</p>
		{:else if token.tokens}
			<MarkdownInlineTokens
				{history}
				id={`${id}-${tokenIdx}-p`}
				tokens={token.tokens ?? []}
				{onSourceClick}
			/>
		{:else}
			{unescapeHtml(token.text)}
		{/if}
	{:else if token.type === 'inlineKatex'}
		{#if token.text}
			<KatexRenderer content={token.text} displayMode={token?.displayMode ?? false} />
		{/if}
	{:else if token.type === 'blockKatex'}
		{#if token.text}
			<KatexRenderer content={token.text} displayMode={token?.displayMode ?? false} />
		{/if}
	{:else if token.type === 'space'}
		<div class="my-2" />
	{:else}
		{console.log('Unknown token', token)}
	{/if}
{/each}<|MERGE_RESOLUTION|>--- conflicted
+++ resolved
@@ -23,11 +23,8 @@
 	export let id: string;
 	export let tokens: Token[];
 	export let top = true;
-<<<<<<< HEAD
 	export let attributes = {};
-=======
 	export let history;
->>>>>>> 4aa8be05
 
 	export let save = false;
 	export let onSourceClick: Function = () => {};
@@ -59,11 +56,8 @@
 		const csvContent = csvData.map((row) => row.join(',')).join('\n');
 
 		// Log rows and CSV content to ensure everything is correct.
-<<<<<<< HEAD
 		console.log(csvData);
 		console.log(csvContent);
-=======
->>>>>>> 4aa8be05
 
 		// To handle Unicode characters, you need to prefix the data with a BOM:
 		const bom = '\uFEFF'; // BOM for UTF-8
