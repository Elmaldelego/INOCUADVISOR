--- conflicted
+++ resolved
@@ -30,16 +30,12 @@
 	// Interface
 	let defaultModelId = '';
 	let showUsername = false;
-	let notificationSound = true;
 
 	let richTextInput = true;
 	let promptAutocomplete = false;
 
 	let largeTextAsFile = false;
-<<<<<<< HEAD
 	let notificationSound = false;
-=======
->>>>>>> 63533c9e
 
 	let landingPageMode = '';
 	let chatBubble = true;
