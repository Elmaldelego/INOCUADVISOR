--- conflicted
+++ resolved
@@ -123,24 +123,6 @@
 					fill="currentColor"
 					class="size-4"
 				>
-<<<<<<< HEAD
-					<svg
-						xmlns="http://www.w3.org/2000/svg"
-						fill="none"
-						viewBox="0 0 24 24"
-						stroke-width="1.5"
-						stroke="currentColor"
-						class="size-4"
-					>
-						<path
-							fill-rule="evenodd"
-							d="M15.75 4.5a3 3 0 1 1 .825 2.066l-8.421 4.679a3.002 3.002 0 0 1 0 1.51l8.421 4.679a3 3 0 1 1-.729 1.31l-8.421-4.678a3 3 0 1 1 0-4.132l8.421-4.679a3 3 0 0 1-.096-.755Z"
-							clip-rule="evenodd"
-						/>
-					</svg>
-					<div class="flex items-center">{$i18n.t('Share')}</div>
-				</DropdownMenu.Item>
-=======
 					<path
 						fill-rule="evenodd"
 						d="M15.75 4.5a3 3 0 1 1 .825 2.066l-8.421 4.679a3.002 3.002 0 0 1 0 1.51l8.421 4.679a3 3 0 1 1-.729 1.31l-8.421-4.678a3 3 0 1 1 0-4.132l8.421-4.679a3 3 0 0 1-.096-.755Z"
@@ -149,7 +131,6 @@
 				</svg>
 				<div class="flex items-center">{$i18n.t('Share')}</div>
 			</DropdownMenu.Item>
->>>>>>> 7068ea92
 
 			<!-- <DropdownMenu.Item
 					class="flex gap-2 items-center px-3 py-2 text-sm  font-medium cursor-pointer"
