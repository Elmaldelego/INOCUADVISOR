--- conflicted
+++ resolved
@@ -285,14 +285,8 @@
 	"Permission denied when accessing microphone: {{error}}": "ნებართვა უარყოფილია მიკროფონზე წვდომისას: {{error}}",
 	"Plain text (.txt)": "",
 	"Playground": "სათამაშო მოედანი",
-<<<<<<< HEAD
-	"Positive attitude": "",
-	"Profile Image": "",
-	"Prompt (e.g. Tell me a fun fact about the Roman Empire)": "",
-=======
 	"Archived Chats": "ჩატის ისტორიის არქივი",
 	"Profile": "პროფილი",
->>>>>>> c7fa024b
 	"Prompt Content": "მოთხოვნის შინაარსი",
 	"Prompt suggestions": "მოთხოვნის რჩევები",
 	"Prompts": "მოთხოვნები",
