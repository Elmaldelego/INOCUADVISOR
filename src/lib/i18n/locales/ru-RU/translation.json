--- conflicted
+++ resolved
@@ -16,10 +16,7 @@
 	"Add a short description about what this modelfile does": "Добавьте краткое описание, что делает этот моделфайл",
 	"Add a short title for this prompt": "Добавьте краткий заголовок для этого ввода",
 	"Add a tag": "Добавьте тэг",
-<<<<<<< HEAD
-=======
 	"Add custom prompt": "Добавьте пользовательский ввод",
->>>>>>> 7068ea92
 	"Add Docs": "Добавьте документы",
 	"Add Files": "Добавьте файлы",
 	"Add Memory": "",
@@ -52,12 +49,8 @@
 	"Archived Chats": "запис на чат",
 	"are allowed - Activate this command by typing": "разрешено - активируйте эту команду вводом",
 	"Are you sure?": "Вы уверены?",
-<<<<<<< HEAD
-	"Attention to detail": "",
-=======
 	"Attach file": "Прикрепить файл",
 	"Attention to detail": "детализированный",
->>>>>>> 7068ea92
 	"Audio": "Аудио",
 	"August": "",
 	"Auto-playback response": "Автоматическое воспроизведение ответа",
@@ -239,10 +232,7 @@
 	"Import Modelfiles": "Импорт файлов модели",
 	"Import Prompts": "Импорт подсказок",
 	"Include `--api` flag when running stable-diffusion-webui": "Добавьте флаг `--api` при запуске stable-diffusion-webui",
-<<<<<<< HEAD
-=======
 	"Input commands": "Введите команды",
->>>>>>> 7068ea92
 	"Interface": "Интерфейс",
 	"Invalid Tag": "",
 	"January": "",
@@ -394,11 +384,8 @@
 	"Select a mode": "Выберите режим",
 	"Select a model": "Выберите модель",
 	"Select an Ollama instance": "Выберите экземпляр Ollama",
-<<<<<<< HEAD
-=======
 	"Select model": "Выберите модель",
 	"Send": "",
->>>>>>> 7068ea92
 	"Send a Message": "Отправить сообщение",
 	"Send message": "Отправить сообщение",
 	"September": "",
