{
	"'s', 'm', 'h', 'd', 'w' or '-1' for no expiration.": "'s', 'm', 'h', 'd', 'w' veya süresiz için '-1'.",
	"(Beta)": "(Beta)",
	"(e.g. `sh webui.sh --api --api-auth username_password`)": "(e.g. `sh webui.sh --api --api-auth username_password`)",
	"(e.g. `sh webui.sh --api`)": "(örn. `sh webui.sh --api`)",
	"(latest)": "(en son)",
	"{{ models }}": "{{ models }}",
	"{{ owner }}: You cannot delete a base model": "{{ owner }}: Temel modeli silemezsiniz",
	"{{modelName}} is thinking...": "{{modelName}} düşünüyor...",
	"{{user}}'s Chats": "{{user}} Sohbetleri",
	"{{webUIName}} Backend Required": "{{webUIName}} Arkayüz Gerekli",
	"A task model is used when performing tasks such as generating titles for chats and web search queries": "Bir görev modeli, sohbetler ve web arama sorguları için başlık oluşturma gibi görevleri yerine getirirken kullanılır",
	"a user": "bir kullanıcı",
	"About": "Hakkında",
	"Account": "Hesap",
	"Account Activation Pending": "Hesap Aktivasyonu Bekleniyor",
	"Accurate information": "Doğru bilgi",
	"Active Users": "Aktif Kullanıcılar",
	"Add": "Ekle",
	"Add a model id": "Model id ekle",
	"Add a short description about what this model does": "Bu modelin ne yaptığı hakkında kısa bir açıklama ekle",
	"Add a short title for this prompt": "Bu prompt için kısa bir başlık ekleyin",
	"Add a tag": "Bir etiket ekleyin",
	"Add custom prompt": "Özel prompt ekle",
	"Add Docs": "Dökümanlar Ekle",
	"Add Files": "Dosyalar Ekle",
	"Add Memory": "Bellek Ekle",
	"Add message": "Mesaj ekle",
	"Add Model": "Model Ekle",
	"Add Tags": "Etiketler ekle",
	"Add User": "Kullanıcı Ekle",
	"Adjusting these settings will apply changes universally to all users.": "Bu ayarları ayarlamak değişiklikleri tüm kullanıcılara evrensel olarak uygular.",
	"admin": "yönetici",
	"Admin": "Yönetici",
	"Admin Panel": "Yönetici Paneli",
	"Admin Settings": "Yönetici Ayarları",
	"Admins have access to all tools at all times; users need tools assigned per model in the workspace.": "Yöneticiler her zaman tüm araçlara erişebilir; kullanıcıların çalışma alanındaki model başına atanmış araçlara ihtiyacı vardır.",
	"Advanced Parameters": "Gelişmiş Parametreler",
	"Advanced Params": "Gelişmiş Parametreler",
	"all": "tümü",
	"All Documents": "Tüm Belgeler",
	"All Users": "Tüm Kullanıcılar",
	"Allow": "İzin ver",
	"Allow Chat Deletion": "Sohbet Silmeye İzin Ver",
	"Allow non-local voices": "Yerel olmayan seslere izin verin",
	"Allow User Location": "Kullanıcı Konumuna İzin Ver",
	"Allow Voice Interruption in Call": "Aramada Ses Kesintisine İzin Ver",
	"alphanumeric characters and hyphens": "alfanumerik karakterler ve tireler",
	"Already have an account?": "Zaten bir hesabınız mı var?",
	"an assistant": "bir asistan",
	"and": "ve",
	"and create a new shared link.": "ve yeni bir paylaşılan bağlantı oluşturun.",
	"API Base URL": "API Temel URL",
	"API Key": "API Anahtarı",
	"API Key created.": "API Anahtarı oluşturuldu.",
	"API keys": "API anahtarları",
	"April": "Nisan",
	"Archive": "Arşiv",
	"Archive All Chats": "Tüm Sohbetleri Arşivle",
	"Archived Chats": "Arşivlenmiş Sohbetler",
	"are allowed - Activate this command by typing": "izin verilir - Bu komutu yazarak etkinleştirin",
	"Are you sure?": "Emin misiniz?",
	"Attach file": "Dosya ekle",
	"Attention to detail": "Ayrıntılara dikkat",
	"Audio": "Ses",
	"Audio settings updated successfully": "Ses ayarları başarıyla güncellendi",
	"August": "Ağustos",
	"Auto-playback response": "Yanıtı otomatik oynatma",
	"AUTOMATIC1111 Api Auth String": "AUTOMATIC1111 API Kimlik Doğrulama Dizesi",
	"AUTOMATIC1111 Base URL": "AUTOMATIC1111 Temel URL",
	"AUTOMATIC1111 Base URL is required.": "AUTOMATIC1111 Temel URL gereklidir.",
	"available!": "mevcut!",
	"Back": "Geri",
	"Bad Response": "Kötü Yanıt",
	"Banners": "Afişler",
	"Base Model (From)": "Temel Model ('den)",
	"Batch Size (num_batch)": "Yığın Boyutu (num_batch)",
	"before": "önce",
	"Being lazy": "Tembelleşiyor",
	"Brave Search API Key": "Brave Search API Anahtarı",
	"Bypass SSL verification for Websites": "Web Siteleri için SSL doğrulamasını atlayın",
	"Call": "Arama",
	"Call feature is not supported when using Web STT engine": "Web STT motoru kullanılırken arama özelliği desteklenmiyor",
	"Camera": "Kamera",
	"Cancel": "İptal",
	"Capabilities": "Yetenekler",
	"Change Password": "Parola Değiştir",
	"Chat": "Sohbet",
	"Chat Background Image": "Sohbet Arka Plan Resmi",
	"Chat Bubble UI": "Sohbet Balonu UI",
	"Chat direction": "Sohbet Yönü",
	"Chat History": "Sohbet Geçmişi",
	"Chat History is off for this browser.": "Bu tarayıcı için sohbet geçmişi kapalı.",
	"Chats": "Sohbetler",
	"Check Again": "Tekrar Kontrol Et",
	"Check for updates": "Güncellemeleri kontrol et",
	"Checking for updates...": "Güncellemeler kontrol ediliyor...",
	"Choose a model before saving...": "Kaydetmeden önce bir model seçin...",
	"Chunk Overlap": "Chunk Çakışması",
	"Chunk Params": "Chunk Parametreleri",
	"Chunk Size": "Chunk Boyutu",
	"Citation": "Alıntı",
	"Clear memory": "Belleği temizle",
	"Click here for help.": "Yardım için buraya tıklayın.",
	"Click here to": "Şunu yapmak için buraya tıklayın:",
	"Click here to download user import template file.": "Kullanıcı içe aktarma şablon dosyasını indirmek için buraya tıklayın.",
	"Click here to select": "Seçmek için buraya tıklayın",
	"Click here to select a csv file.": "Bir CSV dosyası seçmek için buraya tıklayın.",
	"Click here to select a py file.": "Bir py dosyası seçmek için buraya tıklayın.",
	"Click here to select documents.": "Belgeleri seçmek için buraya tıklayın.",
	"click here.": "buraya tıklayın.",
	"Click on the user role button to change a user's role.": "Bir kullanıcının rolünü değiştirmek için kullanıcı rolü düğmesine tıklayın.",
	"Clipboard write permission denied. Please check your browser settings to grant the necessary access.": "Panoya yazma izni reddedildi. Tarayıcı ayarlarını kontrol ederek gerekli izinleri sağlayabilirsiniz.",
	"Clone": "Klon",
	"Close": "Kapat",
	"Code formatted successfully": "Kod başarıyla biçimlendirildi",
	"Collection": "Koleksiyon",
	"ComfyUI": "ComfyUI",
	"ComfyUI Base URL": "ComfyUI Temel URL",
	"ComfyUI Base URL is required.": "ComfyUI Temel URL gerekli.",
	"Command": "Komut",
	"Concurrent Requests": "Eşzamanlı İstekler",
	"Confirm": "Onayla",
	"Confirm Password": "Parolayı Onayla",
	"Confirm your action": "İşleminizi onaylayın",
	"Connections": "Bağlantılar",
	"Contact Admin for WebUI Access": "WebUI Erişimi için Yöneticiyle İletişime Geçin",
	"Content": "İçerik",
	"Context Length": "Bağlam Uzunluğu",
	"Continue Response": "Yanıta Devam Et",
	"Continue with {{provider}}": "{{provider}} ile devam et",
	"Copied shared chat URL to clipboard!": "Paylaşılan sohbet URL'si panoya kopyalandı!",
	"Copy": "Kopyala",
	"Copy last code block": "Son kod bloğunu kopyala",
	"Copy last response": "Son yanıtı kopyala",
	"Copy Link": "Bağlantıyı Kopyala",
	"Copying to clipboard was successful!": "Panoya kopyalama başarılı!",
	"Create a model": "Bir model oluştur",
	"Create Account": "Hesap Oluştur",
	"Create new key": "Yeni anahtar oluştur",
	"Create new secret key": "Yeni gizli anahtar oluştur",
	"Created at": "Oluşturulma tarihi",
	"Created At": "Şu Tarihte Oluşturuldu:",
	"Created by": "Şunun tarafından oluşturuldu:",
	"CSV Import": "CSV İçe Aktarma",
	"Current Model": "Mevcut Model",
	"Current Password": "Mevcut Parola",
	"Custom": "Özel",
	"Customize models for a specific purpose": "Modelleri belirli amaçlar için özelleştir",
	"Dark": "Koyu",
	"Dashboard": "Kontrol Paneli",
	"Database": "Veritabanı",
	"December": "Aralık",
	"Default": "Varsayılan",
	"Default (Automatic1111)": "Varsayılan (Automatic1111)",
	"Default (SentenceTransformers)": "Varsayılan (SentenceTransformers)",
	"Default Model": "Varsayılan Model",
	"Default model updated": "Varsayılan model güncellendi",
	"Default Prompt Suggestions": "Varsayılan Prompt Önerileri",
	"Default User Role": "Varsayılan Kullanıcı Rolü",
	"delete": "sil",
	"Delete": "Sil",
	"Delete a model": "Bir modeli sil",
	"Delete All Chats": "Tüm Sohbetleri Sil",
	"Delete chat": "Sohbeti sil",
	"Delete Chat": "Sohbeti Sil",
	"Delete chat?": "Sohbeti sil?",
	"Delete function?": "Fonksiyonu sil?",
	"Delete prompt?": "Promptu sil?",
	"delete this link": "bu bağlantıyı sil",
	"Delete tool?": "Aracı sil?",
	"Delete User": "Kullanıcıyı Sil",
	"Deleted {{deleteModelTag}}": "{{deleteModelTag}} silindi",
	"Deleted {{name}}": "{{name}} silindi",
	"Description": "Açıklama",
	"Didn't fully follow instructions": "Talimatları tam olarak takip etmedi",
	"Discover a function": "Bir fonksiyon keşfedin",
	"Discover a model": "Bir model keşfedin",
	"Discover a prompt": "Bir prompt keşfedin",
	"Discover a tool": "Bir araç keşfedin",
	"Discover, download, and explore custom functions": "Özel fonksiyonları keşfedin, indirin ve inceleyin",
	"Discover, download, and explore custom prompts": "Özel promptları keşfedin, indirin ve inceleyin",
	"Discover, download, and explore custom tools": "Özel araçları keşfedin, indirin ve inceleyin",
	"Discover, download, and explore model presets": "Model ön ayarlarını keşfedin, indirin ve inceleyin",
	"Dismissible": "Reddedilebilir",
	"Display Emoji in Call": "Aramada Emoji Göster",
	"Display the username instead of You in the Chat": "Sohbet'te Siz yerine kullanıcı adını göster",
	"Document": "Belge",
	"Document Settings": "Belge Ayarları",
	"Documentation": "Dökümantasyon",
	"Documents": "Belgeler",
	"does not make any external connections, and your data stays securely on your locally hosted server.": "herhangi bir harici bağlantı yapmaz ve verileriniz güvenli bir şekilde yerel olarak barındırılan sunucunuzda kalır.",
	"Don't Allow": "İzin Verme",
	"Don't have an account?": "Hesabınız yok mu?",
	"Don't like the style": "Tarzını beğenmedim",
	"Done": "Tamamlandı",
	"Download": "İndir",
	"Download canceled": "İndirme iptal edildi",
	"Download Database": "Veritabanını İndir",
	"Drop any files here to add to the conversation": "Sohbete eklemek istediğiniz dosyaları buraya bırakın",
	"e.g. '30s','10m'. Valid time units are 's', 'm', 'h'.": "örn. '30s', '10m'. Geçerli zaman birimleri 's', 'm', 'h'.",
	"Edit": "Düzenle",
	"Edit Doc": "Belgeyi Düzenle",
	"Edit Memory": "Belleği Düzenle",
	"Edit User": "Kullanıcıyı Düzenle",
	"Email": "E-posta",
	"Embedding Batch Size": "Gömme Yığın Boyutu",
	"Embedding Model": "Gömme Modeli",
	"Embedding Model Engine": "Gömme Modeli Motoru",
	"Embedding model set to \"{{embedding_model}}\"": "Gömme modeli \"{{embedding_model}}\" olarak ayarlandı",
	"Enable Chat History": "Sohbet Geçmişini Etkinleştir",
	"Enable Community Sharing": "Topluluk Paylaşımını Etkinleştir",
	"Enable New Sign Ups": "Yeni Kayıtları Etkinleştir",
	"Enable Web Search": "Web Aramasını Etkinleştir",
	"Ensure your CSV file includes 4 columns in this order: Name, Email, Password, Role.": "CSV dosyanızın şu sırayla 4 sütun içerdiğinden emin olun: İsim, E-posta, Şifre, Rol.",
	"Enter {{role}} message here": "Buraya {{role}} mesajını girin",
	"Enter a detail about yourself for your LLMs to recall": "LLM'lerinizin hatırlaması için kendiniz hakkında bir bilgi girin",
	"Enter api auth string (e.g. username:password)": "Api auth dizesini girin (örn. kullanıcı adı:parola)",
	"Enter Brave Search API Key": "Brave Search API Anahtarını Girin",
	"Enter Chunk Overlap": "Chunk Örtüşmesini Girin",
	"Enter Chunk Size": "Chunk Boyutunu Girin",
	"Enter Github Raw URL": "Github Raw URL'sini girin",
	"Enter Google PSE API Key": "Google PSE API Anahtarını Girin",
	"Enter Google PSE Engine Id": "Google PSE Engine Id'sini Girin",
	"Enter Image Size (e.g. 512x512)": "Görüntü Boyutunu Girin (örn. 512x512)",
	"Enter language codes": "Dil kodlarını girin",
	"Enter model tag (e.g. {{modelTag}})": "Model etiketini girin (örn. {{modelTag}})",
	"Enter Number of Steps (e.g. 50)": "Adım Sayısını Girin (örn. 50)",
	"Enter Score": "Skoru Girin",
	"Enter Searxng Query URL": "Searxng Sorgu URL'sini girin",
	"Enter Serper API Key": "Serper API Anahtarını Girin",
	"Enter Serply API Key": "Serply API Anahtarını Girin",
	"Enter Serpstack API Key": "Serpstack API Anahtarını Girin",
	"Enter stop sequence": "Durdurma dizisini girin",
	"Enter Tavily API Key": "Tavily API Anahtarını Girin",
	"Enter Top K": "Top K'yı girin",
	"Enter URL (e.g. http://127.0.0.1:7860/)": "URL'yi Girin (örn. http://127.0.0.1:7860/)",
	"Enter URL (e.g. http://localhost:11434)": "URL'yi Girin (e.g. http://localhost:11434)",
	"Enter Your Email": "E-postanızı Girin",
	"Enter Your Full Name": "Tam Adınızı Girin",
	"Enter Your Password": "Parolanızı Girin",
	"Enter Your Role": "Rolünüzü Girin",
	"Error": "Hata",
	"Experimental": "Deneysel",
	"Export": "Dışa Aktar",
	"Export All Chats (All Users)": "Tüm Sohbetleri Dışa Aktar (Tüm Kullanıcılar)",
	"Export chat (.json)": "Sohbeti dışa aktar (.json)",
	"Export Chats": "Sohbetleri Dışa Aktar",
	"Export Documents Mapping": "Belge Eşlemesini Dışa Aktar",
	"Export Functions": "Fonksiyonları Dışa Aktar",
	"Export LiteLLM config.yaml": "LiteLLM config.yaml'ı Dışa Aktar",
	"Export Models": "Modelleri Dışa Aktar",
	"Export Prompts": "Promptları Dışa Aktar",
	"Export Tools": "Araçları Dışa Aktar",
	"External Models": "Modelleri Dışa Aktar",
	"Failed to create API Key.": "API Anahtarı oluşturulamadı.",
	"Failed to read clipboard contents": "Pano içeriği okunamadı",
	"Failed to update settings": "Ayarlar güncellenemedi",
	"February": "Şubat",
	"Feel free to add specific details": "Spesifik ayrıntılar eklemekten çekinmeyin",
	"File": "Dosya",
	"File Mode": "Dosya Modu",
	"File not found.": "Dosya bulunamadı.",
	"Filter is now globally disabled": "Filtre artık global olarak devre dışı",
	"Filter is now globally enabled": "Filtre artık global olarak devrede",
	"Filters": "Filtreler",
	"Fingerprint spoofing detected: Unable to use initials as avatar. Defaulting to default profile image.": "Parmak izi sahteciliği tespit edildi: Avatar olarak baş harfler kullanılamıyor. Varsayılan profil resmine dönülüyor.",
	"Fluidly stream large external response chunks": "Büyük harici yanıt chunklarını akıcı bir şekilde yayınlayın",
	"Focus chat input": "Sohbet girişine odaklan",
	"Followed instructions perfectly": "Talimatları mükemmel şekilde takip etti",
	"Form": "Form",
	"Format your variables using square brackets like this:": "Değişkenlerinizi şu şekilde kare parantezlerle biçimlendirin:",
	"Frequency Penalty": "Frekans Cezası",
	"Function created successfully": "Fonksiyon başarıyla oluşturuldu",
	"Function deleted successfully": "Fonksiyon başarıyla silindi",
	"Function updated successfully": "Fonksiyon başarıyla güncellendi",
	"Functions": "Fonksiyonlar",
	"Functions imported successfully": "Fonksiyonlar başarıyla içe aktarıldı",
	"General": "Genel",
	"General Settings": "Genel Ayarlar",
	"Generate Image": "Görsel Üret",
	"Generating search query": "Arama sorgusu oluşturma",
	"Generation Info": "Üretim Bilgisi",
	"Global": "Global",
	"Good Response": "İyi Yanıt",
	"Google PSE API Key": "Google PSE API Anahtarı",
	"Google PSE Engine Id": "Google PSE Engine Id",
	"h:mm a": "h:mm a",
	"has no conversations.": "hiç konuşması yok.",
	"Hello, {{name}}": "Merhaba, {{name}}",
	"Help": "Yardım",
	"Hide": "Gizle",
	"Hide Model": "Modeli Gizle",
	"How can I help you today?": "Bugün size nasıl yardımcı olabilirim?",
	"Hybrid Search": "Karma Arama",
	"Image Generation (Experimental)": "Görüntü Oluşturma (Deneysel)",
	"Image Generation Engine": "Görüntü Oluşturma Motoru",
	"Image Settings": "Görüntü Ayarları",
	"Images": "Görüntüler",
	"Import Chats": "Sohbetleri İçe Aktar",
	"Import Documents Mapping": "Belge Eşlemesini İçe Aktar",
	"Import Functions": "Fonksiyonları İçe Aktar",
	"Import Models": "Modelleri İçe Aktar",
	"Import Prompts": "Promptları İçe Aktar",
	"Import Tools": "Araçları İçe Aktar",
	"Include `--api-auth` flag when running stable-diffusion-webui": "stable-diffusion-webui çalıştırılırken `--api-auth` bayrağını dahil edin",
	"Include `--api` flag when running stable-diffusion-webui": "stable-diffusion-webui çalıştırılırken `--api` bayrağını dahil edin",
	"Info": "Bilgi",
	"Input commands": "Giriş komutları",
	"Install from Github URL": "Github URL'sinden yükleyin",
	"Instant Auto-Send After Voice Transcription": "Ses Transkripsiyonundan Sonra Anında Otomatik Gönder",
	"Interface": "Arayüz",
	"Invalid Tag": "Geçersiz etiket",
	"January": "Ocak",
	"join our Discord for help.": "yardım için Discord'umuza katılın.",
	"JSON": "JSON",
	"JSON Preview": "JSON Önizlemesi",
	"July": "Temmuz",
	"June": "Haziran",
	"JWT Expiration": "JWT Bitişi",
	"JWT Token": "JWT Token",
	"Keep Alive": "Canlı Tut",
	"Keyboard shortcuts": "Klavye kısayolları",
	"Knowledge": "Bilgi",
	"Language": "Dil",
	"Last Active": "Son Aktivite",
	"Last Modified": "Son Düzenleme",
	"Light": "Açık",
	"Listening...": "Dinleniyor...",
	"LLMs can make mistakes. Verify important information.": "LLM'ler hata yapabilir. Önemli bilgileri doğrulayın.",
	"Local Models": "Yerel Modeller",
	"LTR": "LTR",
	"Made by OpenWebUI Community": "OpenWebUI Topluluğu tarafından yapılmıştır",
	"Make sure to enclose them with": "Değişkenlerinizi şu şekilde biçimlendirin:",
	"Manage": "Yönet",
	"Manage Models": "Modelleri Yönet",
	"Manage Ollama Models": "Ollama Modellerini Yönet",
	"Manage Pipelines": "Pipelineları Yönet",
	"Manage Valves": "Valvleri Yönet",
	"March": "Mart",
	"Max Tokens (num_predict)": "Maksimum Token (num_predict)",
	"Maximum of 3 models can be downloaded simultaneously. Please try again later.": "Aynı anda en fazla 3 model indirilebilir. Lütfen daha sonra tekrar deneyin.",
	"May": "Mayıs",
	"Memories accessible by LLMs will be shown here.": "LLM'ler tarafından erişilebilen bellekler burada gösterilecektir.",
	"Memory": "Bellek",
	"Memory added successfully": "Bellek başarıyla eklendi",
	"Memory cleared successfully": "Bellek başarıyle temizlendi",
	"Memory deleted successfully": "Bellek başarıyla silindi",
	"Memory updated successfully": "Bellek başarıyla güncellendi",
	"Messages you send after creating your link won't be shared. Users with the URL will be able to view the shared chat.": "Bağlantınızı oluşturduktan sonra gönderdiğiniz mesajlar paylaşılmayacaktır. URL'ye sahip kullanıcılar paylaşılan sohbeti görüntüleyebilecektir.",
	"Minimum Score": "Minimum Skor",
	"Mirostat": "Mirostat",
	"Mirostat Eta": "Mirostat Eta",
	"Mirostat Tau": "Mirostat Tau",
	"MMMM DD, YYYY": "DD MMMM YYYY",
	"MMMM DD, YYYY HH:mm": "DD MMMM YYYY HH:mm",
	"MMMM DD, YYYY hh:mm:ss A": "DD MMMM YYYY hh:mm:ss A",
	"Model '{{modelName}}' has been successfully downloaded.": "'{{modelName}}' başarıyla indirildi.",
	"Model '{{modelTag}}' is already in queue for downloading.": "'{{modelTag}}' zaten indirme sırasında.",
	"Model {{modelId}} not found": "{{modelId}} bulunamadı",
	"Model {{modelName}} is not vision capable": "Model {{modelName}} görüntü yeteneğine sahip değil",
	"Model {{name}} is now {{status}}": "{{name}} modeli artık {{status}}",
	"Model created successfully!": "Model başarıyla oluşturuldu!",
	"Model filesystem path detected. Model shortname is required for update, cannot continue.": "Model dosya sistemi yolu algılandı. Güncelleme için model kısa adı gerekli, devam edilemiyor.",
	"Model ID": "Model ID",
	"Model not selected": "Model seçilmedi",
	"Model Params": "Model Parametreleri",
	"Model updated successfully": "Model başarıyla güncellendi",
	"Model Whitelisting": "Model Beyaz Listeye Alma",
	"Model(s) Whitelisted": "Model(ler) Beyaz Listeye Alındı",
	"Modelfile Content": "Model Dosyası İçeriği",
	"Models": "Modeller",
	"More": "Daha Fazla",
	"Name": "Ad",
	"Name Tag": "Ad Etiketi",
	"Name your model": "Modelinizi Adlandırın",
	"New Chat": "Yeni Sohbet",
	"New Password": "Yeni Parola",
	"No content to speak": "Konuşacak içerik yok",
	"No documents found": "Hiçbir belge bulunamadı",
	"No file selected": "Hiçbir dosya seçilmedi",
	"No results found": "Sonuç bulunamadı",
	"No search query generated": "Hiç arama sorgusu oluşturulmadı",
	"No source available": "Kaynak mevcut değil",
	"No valves to update": "Güncellenecek valvler yok",
	"None": "Yok",
	"Not factually correct": "Gerçeklere göre doğru değil",
	"Note: If you set a minimum score, the search will only return documents with a score greater than or equal to the minimum score.": "Not: Minimum bir skor belirlerseniz, arama yalnızca minimum skora eşit veya daha yüksek bir skora sahip belgeleri getirecektir.",
	"Notifications": "Bildirimler",
	"November": "Kasım",
	"num_thread (Ollama)": "num_thread (Ollama)",
	"OAuth ID": "OAuth ID",
	"October": "Ekim",
	"Off": "Kapalı",
	"Okay, Let's Go!": "Tamam, Hadi Başlayalım!",
	"OLED Dark": "OLED Koyu",
	"Ollama": "Ollama",
	"Ollama API": "Ollama API",
	"Ollama API disabled": "Ollama API'si devre dışı",
	"Ollama API is disabled": "Ollama API'si devre dışı",
	"Ollama Version": "Ollama Sürümü",
	"On": "Açık",
	"Only": "Yalnızca",
	"Only alphanumeric characters and hyphens are allowed in the command string.": "Komut dizisinde yalnızca alfasayısal karakterler ve tireler kabul edilir.",
	"Oops! Hold tight! Your files are still in the processing oven. We're cooking them up to perfection. Please be patient and we'll let you know once they're ready.": "Hop! Biraz sabırlı ol! Dosyaların hala hazırlama fırınında. Onları ağzınıza layık olana kadar pişiriyoruz :) Lütfen sabırlı olun; hazır olduklarında size haber vereceğiz.",
	"Oops! Looks like the URL is invalid. Please double-check and try again.": "Hop! URL geçersiz gibi görünüyor. Lütfen tekrar kontrol edin ve yeniden deneyin.",
	"Oops! There was an error in the previous response. Please try again or contact admin.": "Hop! Önceki yanıtta bir hata oluştu. Lütfen tekrar deneyin veya yönetici ile iletişime geçin.",
	"Oops! You're using an unsupported method (frontend only). Please serve the WebUI from the backend.": "Hop! Desteklenmeyen bir yöntem kullanıyorsunuz (yalnızca önyüz). Lütfen WebUI'yi arkayüzden sunun.",
	"Open": "Aç",
	"Open AI (Dall-E)": "Open AI (Dall-E)",
	"Open new chat": "Yeni sohbet aç",
	"OpenAI": "OpenAI",
	"OpenAI API": "OpenAI API",
	"OpenAI API Config": "OpenAI API Konfigürasyonu",
	"OpenAI API Key is required.": "OpenAI API Anahtarı gereklidir.",
	"OpenAI URL/Key required.": "OpenAI URL/Anahtar gereklidir.",
	"or": "veya",
	"Other": "Diğer",
	"Password": "Parola",
	"PDF document (.pdf)": "PDF belgesi (.pdf)",
	"PDF Extract Images (OCR)": "PDF Görüntülerini Çıkart (OCR)",
	"pending": "beklemede",
	"Permission denied when accessing media devices": "Medya cihazlarına erişim izni reddedildi",
	"Permission denied when accessing microphone": "Mikrofona erişim izni reddedildi",
	"Permission denied when accessing microphone: {{error}}": "Mikrofona erişim izni reddedildi: {{error}}",
	"Personalization": "Kişiselleştirme",
	"Pipeline deleted successfully": "Pipeline başarıyla silindi",
	"Pipeline downloaded successfully": "Pipeline başarıyla güncellendi",
	"Pipelines": "Pipelinelar",
	"Pipelines Not Detected": "Pipeline Tespit Edilmedi",
	"Pipelines Valves": "Pipeline Valvleri",
	"Plain text (.txt)": "Düz metin (.txt)",
	"Playground": "Oyun Alanı",
	"Positive attitude": "Olumlu yaklaşım",
	"Previous 30 days": "Önceki 30 gün",
	"Previous 7 days": "Önceki 7 gün",
	"Profile Image": "Profil Fotoğrafı",
	"Prompt": "Prompt",
	"Prompt (e.g. Tell me a fun fact about the Roman Empire)": "Prompt (örn. Roma İmparatorluğu hakkında ilginç bir bilgi verin)",
	"Prompt Content": "Prompt İçeriği",
	"Prompt suggestions": "Prompt önerileri",
	"Prompts": "Promptlar",
	"Pull \"{{searchValue}}\" from Ollama.com": "Ollama.com'dan \"{{searchValue}}\" çekin",
	"Pull a model from Ollama.com": "Ollama.com'dan bir model çekin",
	"Query Params": "Sorgu Parametreleri",
	"RAG Template": "RAG Şablonu",
	"Read Aloud": "Sesli Oku",
	"Record voice": "Ses kaydı yap",
	"Redirecting you to OpenWebUI Community": "OpenWebUI Topluluğuna yönlendiriliyorsunuz",
	"Refer to yourself as \"User\" (e.g., \"User is learning Spanish\")": "Kendinizden \"User\" olarak bahsedin (örneğin, \"User İspanyolca öğreniyor\")",
	"Refused when it shouldn't have": "Reddedilmemesi gerekirken reddedildi",
	"Regenerate": "Tekrar Oluştur",
	"Release Notes": "Sürüm Notları",
	"Remove": "Kaldır",
	"Remove Model": "Modeli Kaldır",
	"Rename": "Yeniden Adlandır",
	"Repeat Last N": "Son N'yi Tekrar Et",
	"Request Mode": "İstek Modu",
	"Reranking Model": "Yeniden Sıralama Modeli",
	"Reranking model disabled": "Yeniden sıralama modeli devre dışı bırakıldı",
	"Reranking model set to \"{{reranking_model}}\"": "Yeniden sıralama modeli \"{{reranking_model}}\" olarak ayarlandı",
	"Reset": "Sıfırla",
	"Reset Upload Directory": "Yükleme Dizinini Sıfırla",
	"Reset Vector Storage": "Vektör Depolamayı Sıfırla",
	"Response AutoCopy to Clipboard": "Yanıtı Panoya Otomatik Kopyala",
	"Response notifications cannot be activated as the website permissions have been denied. Please visit your browser settings to grant the necessary access.": "Web sitesi izinleri reddedildiğinden yanıt bildirimleri etkinleştirilemiyor. Gerekli erişimi sağlamak için lütfen tarayıcı ayarlarınızı ziyaret edin.",
	"Role": "Rol",
	"Rosé Pine": "Rosé Pine",
	"Rosé Pine Dawn": "Rosé Pine Dawn",
	"RTL": "RTL",
	"Running": "Çalışıyor",
	"Save": "Kaydet",
	"Save & Create": "Kaydet ve Oluştur",
	"Save & Update": "Kaydet ve Güncelle",
	"Saving chat logs directly to your browser's storage is no longer supported. Please take a moment to download and delete your chat logs by clicking the button below. Don't worry, you can easily re-import your chat logs to the backend through": "Sohbet kayıtlarının doğrudan tarayıcınızın depolama alanına kaydedilmesi artık desteklenmemektedir. Lütfen aşağıdaki butona tıklayarak sohbet kayıtlarınızı indirmek ve silmek için bir dakikanızı ayırın. Endişelenmeyin, sohbet günlüklerinizi arkayüze kolayca yeniden aktarabilirsiniz:",
	"Scan": "Tarama",
	"Scan complete!": "Tarama tamamlandı!",
	"Scan for documents from {{path}}": "{{path}} dizininden belgeleri tarayın",
	"Search": "Ara",
	"Search a model": "Bir model ara",
	"Search Chats": "Sohbetleri Ara",
	"Search Documents": "Belgeleri Ara",
	"Search Functions": "Fonksiyonları Ara",
	"Search Models": "Modelleri Ara",
	"Search Prompts": "Prompt Ara",
	"Search Query Generation Prompt": "Arama Sorgusu Üretme Promptu",
	"Search Query Generation Prompt Length Threshold": "Arama Sorgusu Üretme Promptu Uzunluk Sınırı",
	"Search Result Count": "Arama Sonucu Sayısı",
	"Search Tools": "Arama Araçları",
	"Searched {{count}} sites_one": "Arandı {{count}} sites_one",
	"Searched {{count}} sites_other": "Arandı {{count}} sites_other",
	"Searching \"{{searchQuery}}\"": "\"{{searchQuery}}\" aranıyor",
	"Searxng Query URL": "Searxng Sorgu URL'si",
	"See readme.md for instructions": "Yönergeler için readme.md dosyasına bakın",
	"See what's new": "Yeniliklere göz atın",
	"Seed": "Seed",
	"Select a base model": "Bir temel model seç",
	"Select a engine": "Bir motor seç",
	"Select a function": "Bir fonksiyon seç",
	"Select a mode": "Bir mod seç",
	"Select a model": "Bir model seç",
	"Select a pipeline": "Bir pipeline seç",
	"Select a pipeline url": "Bir pipeline URL'si seç",
	"Select a tool": "Bir araç seç",
	"Select an Ollama instance": "Bir Ollama örneği seçin",
	"Select Documents": "Bir Doküman Seç",
	"Select model": "Model seç",
	"Select only one model to call": "Arama için sadece bir model seç",
	"Selected model(s) do not support image inputs": "Seçilen model(ler) görüntü girişlerini desteklemiyor",
	"Send": "Gönder",
	"Send a Message": "Bir Mesaj Gönder",
	"Send message": "Mesaj gönder",
	"September": "Eylül",
	"Serper API Key": "Serper API Anahtarı",
	"Serply API Key": "Serply API Anahtarı",
	"Serpstack API Key": "Serpstack API Anahtarı",
	"Server connection verified": "Sunucu bağlantısı doğrulandı",
	"Set as default": "Varsayılan olarak ayarla",
	"Set Default Model": "Varsayılan Modeli Ayarla",
	"Set embedding model (e.g. {{model}})": "Gömme modelini ayarlayın (örn. {{model}})",
	"Set Image Size": "Görüntü Boyutunu Ayarla",
	"Set reranking model (e.g. {{model}})": "Yeniden sıralama modelini ayarlayın (örn. {{model}})",
	"Set Steps": "Adımları Ayarla",
	"Set Task Model": "Görev Modeli Ayarla",
	"Set Voice": "Ses Ayarla",
	"Settings": "Ayarlar",
	"Settings saved successfully!": "Ayarlar başarıyla kaydedildi!",
	"Settings updated successfully": "Ayarlar başarıyla güncellendi",
	"Share": "Paylaş",
	"Share Chat": "Sohbeti Paylaş",
	"Share to OpenWebUI Community": "OpenWebUI Topluluğu ile Paylaş",
	"short-summary": "kısa-özet",
	"Show": "Göster",
	"Show Admin Details in Account Pending Overlay": "Yönetici Ayrıntılarını Hesap Bekliyor Ekranında Göster",
	"Show Model": "Modeli Göster",
	"Show shortcuts": "Kısayolları göster",
	"Show your support!": "Desteğinizi gösterin!",
	"Showcased creativity": "Sergilenen yaratıcılık",
	"sidebar": "kenar çubuğu",
	"Sign in": "Oturum aç",
	"Sign Out": "Çıkış Yap",
	"Sign up": "Kaydol",
	"Signing in": "Oturum açma",
	"Source": "Kaynak",
	"Speech recognition error: {{error}}": "Konuşma tanıma hatası: {{error}}",
	"Speech-to-Text Engine": "Konuşmadan Metne Motoru",
	"Stop Sequence": "Diziyi Durdur",
	"STT Model": "STT Modeli",
	"STT Settings": "STT Ayarları",
	"Submit": "Gönder",
	"Subtitle (e.g. about the Roman Empire)": "Alt başlık (örn. Roma İmparatorluğu hakkında)",
	"Success": "Başarılı",
	"Successfully updated.": "Başarıyla güncellendi.",
	"Suggested": "Önerilen",
	"System": "Sistem",
	"System Prompt": "Sistem Promptu",
	"Tags": "Etiketler",
	"Tap to interrupt": "Durdurmak için dokunun",
	"Tavily API Key": "Tavily API Anahtarı",
	"Tell us more:": "Bize daha fazlasını anlat:",
	"Temperature": "Temperature",
	"Template": "Şablon",
	"Text Completion": "Metin Tamamlama",
	"Text-to-Speech Engine": "Metinden Sese Motoru",
	"Tfs Z": "Tfs Z",
	"Thanks for your feedback!": "Geri bildiriminiz için teşekkürler!",
	"The score should be a value between 0.0 (0%) and 1.0 (100%).": "Puan 0.0 (%0) ile 1.0 (%100) arasında bir değer olmalıdır.",
	"Theme": "Tema",
	"Thinking...": "Düşünüyor...",
	"This action cannot be undone. Do you wish to continue?": "Bu eylem geri alınamaz. Devam etmek istiyor musunuz?",
	"This ensures that your valuable conversations are securely saved to your backend database. Thank you!": "Bu, önemli konuşmalarınızın güvenli bir şekilde arkayüz veritabanınıza kaydedildiğini garantiler. Teşekkür ederiz!",
	"This is an experimental feature, it may not function as expected and is subject to change at any time.": "Bu deneysel bir özelliktir, beklendiği gibi çalışmayabilir ve her an değişiklik yapılabilir.",
	"This setting does not sync across browsers or devices.": "Bu ayar tarayıcılar veya cihazlar arasında senkronize edilmez.",
	"This will delete": "Bu silinecek",
	"Thorough explanation": "Kapsamlı açıklama",
	"Tip: Update multiple variable slots consecutively by pressing the tab key in the chat input after each replacement.": "İpucu: Her değiştirmeden sonra sohbet girişinde tab tuşuna basarak birden fazla değişken yuvasını art arda güncelleyin.",
	"Title": "Başlık",
	"Title (e.g. Tell me a fun fact)": "Başlık (e.g. Bana ilginç bir bilgi ver)",
	"Title Auto-Generation": "Otomatik Başlık Oluşturma",
	"Title cannot be an empty string.": "Başlık boş bir dize olamaz.",
	"Title Generation Prompt": "Başlık Oluşturma Promptu",
	"to": "için",
	"To access the available model names for downloading,": "İndirilebilir mevcut model adlarına erişmek için,",
	"To access the GGUF models available for downloading,": "İndirilebilir mevcut GGUF modellerine erişmek için,",
	"To access the WebUI, please reach out to the administrator. Admins can manage user statuses from the Admin Panel.": "WebUI'ye erişmek için lütfen yöneticiyle iletişime geçin. Yöneticiler kullanıcı durumlarını Yönetici Panelinden yönetebilir.",
	"To add documents here, upload them to the \"Documents\" workspace first.": "Buraya belge eklemek için öncelikle bunları \"Belgeler\" çalışma alanına yükleyin.",
	"to chat input.": "sohbet girişine.",
	"To select filters here, add them to the \"Functions\" workspace first.": "Filtreleri burada seçmek için öncelikle bunları \"İşlevler\" çalışma alanına ekleyin.",
	"To select toolkits here, add them to the \"Tools\" workspace first.": "Araçları burada seçmek için öncelikle bunları \"Araçlar\" çalışma alanına ekleyin.",
	"Today": "Bugün",
	"Toggle settings": "Ayarları Aç/Kapat",
	"Toggle sidebar": "Kenar Çubuğunu Aç/Kapat",
	"Tokens To Keep On Context Refresh (num_keep)": "Bağlam Yenilemesinde Korunacak Tokenler (num_keep)",
	"Tool created successfully": "Araç başarıyla oluşturuldu",
	"Tool deleted successfully": "Araç başarıyla silindi",
	"Tool imported successfully": "Araç başarıyla içe aktarıldı",
	"Tool updated successfully": "Araç başarıyla güncellendi",
	"Tools": "Araçlar",
	"Top K": "Top K",
	"Top P": "Top P",
	"Trouble accessing Ollama?": "Ollama'ya erişmede sorun mu yaşıyorsunuz?",
	"TTS Model": "TTS Modeli",
	"TTS Settings": "TTS Ayarları",
	"TTS Voice": "TTS Sesi",
	"Type": "Tür",
	"Type Hugging Face Resolve (Download) URL": "Hugging Face Resolve (Download) URL'sini Yazın",
	"Uh-oh! There was an issue connecting to {{provider}}.": "Ah! {{provider}}'a bağlanırken bir sorun oluştu.",
	"UI": "UI",
	"Unknown file type '{{file_type}}'. Proceeding with the file upload anyway.": "Bilinmeyen dosya türü '{{file_type}}'. Yine de dosya yükleme işlemine devam ediliyor.",
	"Update": "Güncelle",
	"Update and Copy Link": "Güncelle ve Bağlantıyı Kopyala",
	"Update password": "Parolayı Güncelle",
	"Updated at": "Şu tarihte güncellendi:",
	"Upload": "Yükle",
	"Upload a GGUF model": "Bir GGUF modeli yükle",
	"Upload Files": "Dosyaları Yükle",
	"Upload Pipeline": "Pipeline Yükle",
	"Upload Progress": "Yükleme İlerlemesi",
	"URL Mode": "URL Modu",
	"Use '#' in the prompt input to load and select your documents.": "Belgelerinizi yüklemek ve seçmek için promptda '#' kullanın.",
	"Use Gravatar": "Gravatar Kullan",
	"Use Initials": "Baş Harfleri Kullan",
	"use_mlock (Ollama)": "use_mlock (Ollama)",
	"use_mmap (Ollama)": "use_mmap (Ollama)",
	"user": "kullanıcı",
	"User location successfully retrieved.": "Kullanıcı konumu başarıyla alındı.",
	"User Permissions": "Kullanıcı İzinleri",
	"Users": "Kullanıcılar",
	"Utilize": "Kullan",
	"Valid time units:": "Geçerli zaman birimleri:",
	"Valves": "Valvler",
	"Valves updated": "Valvler güncellendi",
	"Valves updated successfully": "Valvler başarıyla güncellendi",
	"variable": "değişken",
	"variable to have them replaced with clipboard content.": "panodaki içerikle değiştirilmesi için değişken.",
	"Version": "Sürüm",
	"Voice": "Ses",
	"Warning": "Uyarı",
	"Warning: If you update or change your embedding model, you will need to re-import all documents.": "Uyarı: Gömme modelinizi günceller veya değiştirirseniz, tüm belgeleri yeniden içe aktarmanız gerekecektir.",
	"Web": "Web",
	"Web API": "Web API",
	"Web Loader Settings": "Web Yükleyici Ayarları",
	"Web Params": "Web Parametreleri",
	"Web Search": "Web Araması",
	"Web Search Engine": "Web Arama Motoru",
	"Webhook URL": "Webhook URL",
	"WebUI Settings": "WebUI Ayarları",
	"WebUI will make requests to": "WebUI, isteklerde bulunacak:",
	"What’s New in": "Yenilikler:",
	"When history is turned off, new chats on this browser won't appear in your history on any of your devices.": "Geçmiş kapatıldığında, bu tarayıcıdaki yeni sohbetler hiçbir cihazınızdaki geçmişinizde görünmez.",
	"Whisper (Local)": "Whisper (Yerel)",
	"Widescreen Mode": "Geniş Ekran Modu",
	"Workspace": "Çalışma Alanı",
	"Write a prompt suggestion (e.g. Who are you?)": "Bir prompt önerisi yazın (örn. Sen kimsin?)",
	"Write a summary in 50 words that summarizes [topic or keyword].": "[Konuyu veya anahtar kelimeyi] özetleyen 50 kelimelik bir özet yazın.",
	"Yesterday": "Dün",
	"You": "Sen",
<<<<<<< HEAD
	"Model Status": "Model Durumu",
=======
	"You can personalize your interactions with LLMs by adding memories through the 'Manage' button below, making them more helpful and tailored to you.": "Aşağıdaki 'Yönet' düğmesi aracılığıyla bellekler ekleyerek LLM'lerle etkileşimlerinizi kişiselleştirebilir, onları daha yararlı ve size özel hale getirebilirsiniz.",
>>>>>>> 66182bac
	"You cannot clone a base model": "Bir temel modeli klonlayamazsınız",
	"You can personalize your interactions with LLMs by adding memories through the 'Manage' button below, making them more helpful and tailored to you.": "",
	"You have no archived conversations.": "Arşivlenmiş sohbetleriniz yok.",
	"You have shared this chat": "Bu sohbeti paylaştınız",
	"You're a helpful assistant.": "Sen yardımsever bir asistansın.",
	"You're now logged in.": "Şimdi giriş yaptınız.",
	"Your account status is currently pending activation.": "Hesap durumunuz şu anda etkinleştirilmeyi bekliyor.",
	"Youtube": "Youtube",
	"Youtube Loader Settings": "Youtube Yükleyici Ayarları"
}<|MERGE_RESOLUTION|>--- conflicted
+++ resolved
@@ -655,13 +655,9 @@
 	"Write a summary in 50 words that summarizes [topic or keyword].": "[Konuyu veya anahtar kelimeyi] özetleyen 50 kelimelik bir özet yazın.",
 	"Yesterday": "Dün",
 	"You": "Sen",
-<<<<<<< HEAD
 	"Model Status": "Model Durumu",
-=======
 	"You can personalize your interactions with LLMs by adding memories through the 'Manage' button below, making them more helpful and tailored to you.": "Aşağıdaki 'Yönet' düğmesi aracılığıyla bellekler ekleyerek LLM'lerle etkileşimlerinizi kişiselleştirebilir, onları daha yararlı ve size özel hale getirebilirsiniz.",
->>>>>>> 66182bac
 	"You cannot clone a base model": "Bir temel modeli klonlayamazsınız",
-	"You can personalize your interactions with LLMs by adding memories through the 'Manage' button below, making them more helpful and tailored to you.": "",
 	"You have no archived conversations.": "Arşivlenmiş sohbetleriniz yok.",
 	"You have shared this chat": "Bu sohbeti paylaştınız",
 	"You're a helpful assistant.": "Sen yardımsever bir asistansın.",
