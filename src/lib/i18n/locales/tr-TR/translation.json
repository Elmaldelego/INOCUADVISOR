{
	"'s', 'm', 'h', 'd', 'w' or '-1' for no expiration.": "'s', 'm', 'h', 'd', 'w' veya süresiz için '-1'.",
	"(Beta)": "(Beta)",
	"(e.g. `sh webui.sh --api --api-auth username_password`)": "(e.g. `sh webui.sh --api --api-auth username_password`)",
	"(e.g. `sh webui.sh --api`)": "(örn. `sh webui.sh --api`)",
	"(latest)": "(en son)",
	"{{ models }}": "{{ models }}",
	"{{ owner }}: You cannot delete a base model": "{{ owner }}: Temel modeli silemezsiniz",
	"{{modelName}} is thinking...": "{{modelName}} düşünüyor...",
	"{{user}}'s Chats": "{{user}} Sohbetleri",
	"{{webUIName}} Backend Required": "{{webUIName}} Arkayüz Gerekli",
	"*Prompt node ID(s) are required for image generation": "",
	"A task model is used when performing tasks such as generating titles for chats and web search queries": "Bir görev modeli, sohbetler ve web arama sorguları için başlık oluşturma gibi görevleri yerine getirirken kullanılır",
	"a user": "bir kullanıcı",
	"About": "Hakkında",
	"Account": "Hesap",
	"Account Activation Pending": "Hesap Aktivasyonu Bekleniyor",
	"Accurate information": "Doğru bilgi",
	"Actions": "",
	"Active Users": "Aktif Kullanıcılar",
	"Add": "Ekle",
	"Add a model id": "Model id ekle",
	"Add a short description about what this model does": "Bu modelin ne yaptığı hakkında kısa bir açıklama ekle",
	"Add a short title for this prompt": "Bu prompt için kısa bir başlık ekleyin",
	"Add a tag": "Bir etiket ekleyin",
	"Add custom prompt": "Özel prompt ekle",
	"Add Docs": "Dökümanlar Ekle",
	"Add Files": "Dosyalar Ekle",
	"Add Memory": "Bellek Ekle",
	"Add message": "Mesaj ekle",
	"Add Model": "Model Ekle",
	"Add Tag": "",
	"Add Tags": "Etiketler ekle",
	"Add User": "Kullanıcı Ekle",
	"Adjusting these settings will apply changes universally to all users.": "Bu ayarları ayarlamak değişiklikleri tüm kullanıcılara evrensel olarak uygular.",
	"admin": "yönetici",
	"Admin": "Yönetici",
	"Admin Panel": "Yönetici Paneli",
	"Admin Settings": "Yönetici Ayarları",
	"Admins have access to all tools at all times; users need tools assigned per model in the workspace.": "Yöneticiler her zaman tüm araçlara erişebilir; kullanıcıların çalışma alanındaki model başına atanmış araçlara ihtiyacı vardır.",
	"Advanced Parameters": "Gelişmiş Parametreler",
	"Advanced Params": "Gelişmiş Parametreler",
	"all": "tümü",
	"All Documents": "Tüm Belgeler",
	"All Users": "Tüm Kullanıcılar",
	"Allow": "İzin ver",
	"Allow Chat Deletion": "Sohbet Silmeye İzin Ver",
	"Allow Chat Editing": "",
	"Allow non-local voices": "Yerel olmayan seslere izin verin",
	"Allow Temporary Chat": "",
	"Allow User Location": "Kullanıcı Konumuna İzin Ver",
	"Allow Voice Interruption in Call": "Aramada Ses Kesintisine İzin Ver",
	"alphanumeric characters and hyphens": "alfanumerik karakterler ve tireler",
	"Already have an account?": "Zaten bir hesabınız mı var?",
	"an assistant": "bir asistan",
	"and": "ve",
	"and create a new shared link.": "ve yeni bir paylaşılan bağlantı oluşturun.",
	"API Base URL": "API Temel URL",
	"API Key": "API Anahtarı",
	"API Key created.": "API Anahtarı oluşturuldu.",
	"API keys": "API anahtarları",
	"April": "Nisan",
	"Archive": "Arşiv",
	"Archive All Chats": "Tüm Sohbetleri Arşivle",
	"Archived Chats": "Arşivlenmiş Sohbetler",
	"are allowed - Activate this command by typing": "izin verilir - Bu komutu yazarak etkinleştirin",
	"Are you sure?": "Emin misiniz?",
	"Attach file": "Dosya ekle",
	"Attention to detail": "Ayrıntılara dikkat",
	"Audio": "Ses",
	"Audio settings updated successfully": "Ses ayarları başarıyla güncellendi",
	"August": "Ağustos",
	"Auto-playback response": "Yanıtı otomatik oynatma",
	"Automatic1111": "",
	"AUTOMATIC1111 Api Auth String": "AUTOMATIC1111 API Kimlik Doğrulama Dizesi",
	"AUTOMATIC1111 Base URL": "AUTOMATIC1111 Temel URL",
	"AUTOMATIC1111 Base URL is required.": "AUTOMATIC1111 Temel URL gereklidir.",
	"available!": "mevcut!",
	"Back": "Geri",
	"Bad Response": "Kötü Yanıt",
	"Bad words File": "",
	"Bad words filter settings updated successfully": "",
	"Bad words Template": "",
	"Banners": "Afişler",
	"Base Model (From)": "Temel Model ('den)",
	"Batch Size (num_batch)": "Yığın Boyutu (num_batch)",
	"before": "önce",
	"Being lazy": "Tembelleşiyor",
	"Brave Search API Key": "Brave Search API Anahtarı",
	"Bypass SSL verification for Websites": "Web Siteleri için SSL doğrulamasını atlayın",
	"Call": "Arama",
	"Call feature is not supported when using Web STT engine": "Web STT motoru kullanılırken arama özelliği desteklenmiyor",
	"Camera": "Kamera",
	"Cancel": "İptal",
	"Capabilities": "Yetenekler",
	"Change Password": "Parola Değiştir",
	"Chat": "Sohbet",
	"Chat Background Image": "Sohbet Arka Plan Resmi",
	"Chat Bubble UI": "Sohbet Balonu UI",
	"Chat Controls": "",
	"Chat direction": "Sohbet Yönü",
	"Chats": "Sohbetler",
	"Check Again": "Tekrar Kontrol Et",
	"Check for updates": "Güncellemeleri kontrol et",
	"Checking for updates...": "Güncellemeler kontrol ediliyor...",
	"Choose a model before saving...": "Kaydetmeden önce bir model seçin...",
	"Chunk Overlap": "Chunk Çakışması",
	"Chunk Params": "Chunk Parametreleri",
	"Chunk Size": "Chunk Boyutu",
	"Citation": "Alıntı",
	"Clear memory": "Belleği temizle",
	"Click here for help.": "Yardım için buraya tıklayın.",
	"Click here to": "Şunu yapmak için buraya tıklayın:",
	"Click here to download user import template file.": "Kullanıcı içe aktarma şablon dosyasını indirmek için buraya tıklayın.",
	"Click here to select": "Seçmek için buraya tıklayın",
	"Click here to select a csv file.": "Bir CSV dosyası seçmek için buraya tıklayın.",
	"Click here to select a py file.": "Bir py dosyası seçmek için buraya tıklayın.",
	"Click here to select documents.": "Belgeleri seçmek için buraya tıklayın.",
	"Click here to upload a workflow.json file.": "",
	"click here.": "buraya tıklayın.",
	"Click on the user role button to change a user's role.": "Bir kullanıcının rolünü değiştirmek için kullanıcı rolü düğmesine tıklayın.",
	"Clipboard write permission denied. Please check your browser settings to grant the necessary access.": "Panoya yazma izni reddedildi. Tarayıcı ayarlarını kontrol ederek gerekli izinleri sağlayabilirsiniz.",
	"Clone": "Klon",
	"Close": "Kapat",
	"Code formatted successfully": "Kod başarıyla biçimlendirildi",
	"Collection": "Koleksiyon",
	"ComfyUI": "ComfyUI",
	"ComfyUI Base URL": "ComfyUI Temel URL",
	"ComfyUI Base URL is required.": "ComfyUI Temel URL gerekli.",
	"ComfyUI Workflow": "",
	"ComfyUI Workflow Nodes": "",
	"Command": "Komut",
	"Concurrent Requests": "Eşzamanlı İstekler",
	"Confirm": "Onayla",
	"Confirm Password": "Parolayı Onayla",
	"Confirm your action": "İşleminizi onaylayın",
	"Connections": "Bağlantılar",
	"Contact Admin for WebUI Access": "WebUI Erişimi için Yöneticiyle İletişime Geçin",
	"Content": "İçerik",
	"Content Extraction": "",
	"Context Length": "Bağlam Uzunluğu",
	"Continue Response": "Yanıta Devam Et",
	"Continue with {{provider}}": "{{provider}} ile devam et",
	"Controls": "",
	"Copied": "",
	"Copied shared chat URL to clipboard!": "Paylaşılan sohbet URL'si panoya kopyalandı!",
	"Copy": "Kopyala",
	"Copy Code": "",
	"Copy last code block": "Son kod bloğunu kopyala",
	"Copy last response": "Son yanıtı kopyala",
	"Copy Link": "Bağlantıyı Kopyala",
	"Copying to clipboard was successful!": "Panoya kopyalama başarılı!",
	"Create a model": "Bir model oluştur",
	"Create Account": "Hesap Oluştur",
	"Create new key": "Yeni anahtar oluştur",
	"Create new secret key": "Yeni gizli anahtar oluştur",
	"Created at": "Oluşturulma tarihi",
	"Created At": "Şu Tarihte Oluşturuldu:",
	"Created by": "Şunun tarafından oluşturuldu:",
	"CSV Import": "CSV İçe Aktarma",
	"Current Model": "Mevcut Model",
	"Current Password": "Mevcut Parola",
	"Custom": "Özel",
	"Customize models for a specific purpose": "Modelleri belirli amaçlar için özelleştir",
	"Dark": "Koyu",
	"Dashboard": "Kontrol Paneli",
	"Database": "Veritabanı",
	"December": "Aralık",
	"Default": "Varsayılan",
	"Default (Open AI)": "",
	"Default (SentenceTransformers)": "Varsayılan (SentenceTransformers)",
	"Default Model": "Varsayılan Model",
	"Default model updated": "Varsayılan model güncellendi",
	"Default Prompt Suggestions": "Varsayılan Prompt Önerileri",
	"Default User Role": "Varsayılan Kullanıcı Rolü",
	"delete": "sil",
	"Delete": "Sil",
	"Delete a model": "Bir modeli sil",
	"Delete All Chats": "Tüm Sohbetleri Sil",
	"Delete chat": "Sohbeti sil",
	"Delete Chat": "Sohbeti Sil",
	"Delete chat?": "Sohbeti sil?",
	"Delete Doc": "",
	"Delete function?": "Fonksiyonu sil?",
	"Delete prompt?": "Promptu sil?",
	"delete this link": "bu bağlantıyı sil",
	"Delete tool?": "Aracı sil?",
	"Delete User": "Kullanıcıyı Sil",
	"Deleted {{deleteModelTag}}": "{{deleteModelTag}} silindi",
	"Deleted {{name}}": "{{name}} silindi",
	"Description": "Açıklama",
	"Didn't fully follow instructions": "Talimatları tam olarak takip etmedi",
	"Disabled": "",
	"Discover a function": "Bir fonksiyon keşfedin",
	"Discover a model": "Bir model keşfedin",
	"Discover a prompt": "Bir prompt keşfedin",
	"Discover a tool": "Bir araç keşfedin",
	"Discover, download, and explore custom functions": "Özel fonksiyonları keşfedin, indirin ve inceleyin",
	"Discover, download, and explore custom prompts": "Özel promptları keşfedin, indirin ve inceleyin",
	"Discover, download, and explore custom tools": "Özel araçları keşfedin, indirin ve inceleyin",
	"Discover, download, and explore model presets": "Model ön ayarlarını keşfedin, indirin ve inceleyin",
	"Dismissible": "Reddedilebilir",
	"Display Emoji in Call": "Aramada Emoji Göster",
	"Display the username instead of You in the Chat": "Sohbet'te Siz yerine kullanıcı adını göster",
	"Do not install functions from sources you do not fully trust.": "",
	"Do not install tools from sources you do not fully trust.": "",
	"Document": "Belge",
	"Documentation": "Dökümantasyon",
	"Documents": "Belgeler",
	"does not make any external connections, and your data stays securely on your locally hosted server.": "herhangi bir harici bağlantı yapmaz ve verileriniz güvenli bir şekilde yerel olarak barındırılan sunucunuzda kalır.",
	"Don't Allow": "İzin Verme",
	"Don't have an account?": "Hesabınız yok mu?",
	"don't install random functions from sources you don't trust.": "",
	"don't install random tools from sources you don't trust.": "",
	"Don't like the style": "Tarzını beğenmedim",
	"Done": "Tamamlandı",
	"Download": "İndir",
	"Download canceled": "İndirme iptal edildi",
	"Download Database": "Veritabanını İndir",
	"Drop any files here to add to the conversation": "Sohbete eklemek istediğiniz dosyaları buraya bırakın",
	"e.g. '30s','10m'. Valid time units are 's', 'm', 'h'.": "örn. '30s', '10m'. Geçerli zaman birimleri 's', 'm', 'h'.",
	"Edit": "Düzenle",
	"Edit Doc": "Belgeyi Düzenle",
	"Edit Memory": "Belleği Düzenle",
	"Edit User": "Kullanıcıyı Düzenle",
	"ElevenLabs": "",
	"Email": "E-posta",
	"Embedding Batch Size": "Gömme Yığın Boyutu",
	"Embedding Model": "Gömme Modeli",
	"Embedding Model Engine": "Gömme Modeli Motoru",
	"Embedding model set to \"{{embedding_model}}\"": "Gömme modeli \"{{embedding_model}}\" olarak ayarlandı",
	"Enable Community Sharing": "Topluluk Paylaşımını Etkinleştir",
<<<<<<< HEAD
	"Enable Message Bad Words Replacement": "",
	"Enable Message Filter": "",
=======
	"Enable Message Rating": "",
>>>>>>> e2b72967
	"Enable New Sign Ups": "Yeni Kayıtları Etkinleştir",
	"Enable Web Search": "Web Aramasını Etkinleştir",
	"Enabled": "",
	"Engine": "",
	"Ensure your CSV file includes 4 columns in this order: Name, Email, Password, Role.": "CSV dosyanızın şu sırayla 4 sütun içerdiğinden emin olun: İsim, E-posta, Şifre, Rol.",
	"Enter {{role}} message here": "Buraya {{role}} mesajını girin",
	"Enter a detail about yourself for your LLMs to recall": "LLM'lerinizin hatırlaması için kendiniz hakkında bir bilgi girin",
	"Enter api auth string (e.g. username:password)": "Api auth dizesini girin (örn. kullanıcı adı:parola)",
	"Enter Brave Search API Key": "Brave Search API Anahtarını Girin",
	"Enter Chunk Overlap": "Chunk Örtüşmesini Girin",
	"Enter Chunk Size": "Chunk Boyutunu Girin",
	"Enter Github Raw URL": "Github Raw URL'sini girin",
	"Enter Google PSE API Key": "Google PSE API Anahtarını Girin",
	"Enter Google PSE Engine Id": "Google PSE Engine Id'sini Girin",
	"Enter Image Size (e.g. 512x512)": "Görüntü Boyutunu Girin (örn. 512x512)",
	"Enter language codes": "Dil kodlarını girin",
	"Enter Model ID": "",
	"Enter model tag (e.g. {{modelTag}})": "Model etiketini girin (örn. {{modelTag}})",
	"Enter Number of Steps (e.g. 50)": "Adım Sayısını Girin (örn. 50)",
	"Enter Score": "Skoru Girin",
	"Enter Searxng Query URL": "Searxng Sorgu URL'sini girin",
	"Enter Serper API Key": "Serper API Anahtarını Girin",
	"Enter Serply API Key": "Serply API Anahtarını Girin",
	"Enter Serpstack API Key": "Serpstack API Anahtarını Girin",
	"Enter stop sequence": "Durdurma dizisini girin",
	"Enter system prompt": "",
	"Enter Tavily API Key": "Tavily API Anahtarını Girin",
	"Enter Tika Server URL": "",
	"Enter Top K": "Top K'yı girin",
	"Enter URL (e.g. http://127.0.0.1:7860/)": "URL'yi Girin (örn. http://127.0.0.1:7860/)",
	"Enter URL (e.g. http://localhost:11434)": "URL'yi Girin (e.g. http://localhost:11434)",
	"Enter Your Email": "E-postanızı Girin",
	"Enter Your Full Name": "Tam Adınızı Girin",
	"Enter your message": "",
	"Enter Your Password": "Parolanızı Girin",
	"Enter Your Role": "Rolünüzü Girin",
	"Error": "Hata",
	"Experimental": "Deneysel",
	"Export": "Dışa Aktar",
	"Export All Chats (All Users)": "Tüm Sohbetleri Dışa Aktar (Tüm Kullanıcılar)",
	"Export chat (.json)": "Sohbeti dışa aktar (.json)",
	"Export Chats": "Sohbetleri Dışa Aktar",
	"Export Documents Mapping": "Belge Eşlemesini Dışa Aktar",
	"Export Functions": "Fonksiyonları Dışa Aktar",
	"Export LiteLLM config.yaml": "LiteLLM config.yaml'ı Dışa Aktar",
	"Export Models": "Modelleri Dışa Aktar",
	"Export Prompts": "Promptları Dışa Aktar",
	"Export Tools": "Araçları Dışa Aktar",
	"External Models": "Modelleri Dışa Aktar",
	"Failed to create API Key.": "API Anahtarı oluşturulamadı.",
	"Failed to read clipboard contents": "Pano içeriği okunamadı",
	"Failed to update settings": "Ayarlar güncellenemedi",
	"February": "Şubat",
	"Feel free to add specific details": "Spesifik ayrıntılar eklemekten çekinmeyin",
	"File": "Dosya",
	"File Mode": "Dosya Modu",
	"File not found.": "Dosya bulunamadı.",
	"Filter": "",
	"Files": "",
	"Filter is now globally disabled": "Filtre artık global olarak devre dışı",
	"Filter is now globally enabled": "Filtre artık global olarak devrede",
	"Filters": "Filtreler",
	"Fingerprint spoofing detected: Unable to use initials as avatar. Defaulting to default profile image.": "Parmak izi sahteciliği tespit edildi: Avatar olarak baş harfler kullanılamıyor. Varsayılan profil resmine dönülüyor.",
	"Fluidly stream large external response chunks": "Büyük harici yanıt chunklarını akıcı bir şekilde yayınlayın",
	"Focus chat input": "Sohbet girişine odaklan",
	"Followed instructions perfectly": "Talimatları mükemmel şekilde takip etti",
	"Form": "Form",
	"Format your variables using square brackets like this:": "Değişkenlerinizi şu şekilde kare parantezlerle biçimlendirin:",
	"Frequency Penalty": "Frekans Cezası",
	"Function created successfully": "Fonksiyon başarıyla oluşturuldu",
	"Function deleted successfully": "Fonksiyon başarıyla silindi",
	"Function Description (e.g. A filter to remove profanity from text)": "",
	"Function ID (e.g. my_filter)": "",
	"Function is now globally disabled": "",
	"Function is now globally enabled": "",
	"Function Name (e.g. My Filter)": "",
	"Function updated successfully": "Fonksiyon başarıyla güncellendi",
	"Functions": "Fonksiyonlar",
	"Functions allow arbitrary code execution": "",
	"Functions allow arbitrary code execution.": "",
	"Functions imported successfully": "Fonksiyonlar başarıyla içe aktarıldı",
	"General": "Genel",
	"General Settings": "Genel Ayarlar",
	"Generate Image": "Görsel Üret",
	"Generating search query": "Arama sorgusu oluşturma",
	"Generation Info": "Üretim Bilgisi",
	"Get up and running with": "",
	"Global": "Global",
	"Good Response": "İyi Yanıt",
	"Google PSE API Key": "Google PSE API Anahtarı",
	"Google PSE Engine Id": "Google PSE Engine Id",
	"h:mm a": "h:mm a",
	"Haptic Feedback": "",
	"has no conversations.": "hiç konuşması yok.",
	"Hello, {{name}}": "Merhaba, {{name}}",
	"Help": "Yardım",
	"Hide": "Gizle",
	"Hide Model": "Modeli Gizle",
	"How can I help you today?": "Bugün size nasıl yardımcı olabilirim?",
	"Hybrid Search": "Karma Arama",
	"I acknowledge that I have read and I understand the implications of my action. I am aware of the risks associated with executing arbitrary code and I have verified the trustworthiness of the source.": "",
	"Image Generation (Experimental)": "Görüntü Oluşturma (Deneysel)",
	"Image Generation Engine": "Görüntü Oluşturma Motoru",
	"Image Settings": "Görüntü Ayarları",
	"Images": "Görüntüler",
	"Import Chats": "Sohbetleri İçe Aktar",
	"Import Documents Mapping": "Belge Eşlemesini İçe Aktar",
	"Import Functions": "Fonksiyonları İçe Aktar",
	"Import Models": "Modelleri İçe Aktar",
	"Import Prompts": "Promptları İçe Aktar",
	"Import Tools": "Araçları İçe Aktar",
	"Include `--api-auth` flag when running stable-diffusion-webui": "stable-diffusion-webui çalıştırılırken `--api-auth` bayrağını dahil edin",
	"Include `--api` flag when running stable-diffusion-webui": "stable-diffusion-webui çalıştırılırken `--api` bayrağını dahil edin",
	"Info": "Bilgi",
	"Input commands": "Giriş komutları",
	"Install from Github URL": "Github URL'sinden yükleyin",
	"Instant Auto-Send After Voice Transcription": "Ses Transkripsiyonundan Sonra Anında Otomatik Gönder",
	"Interface": "Arayüz",
	"Invalid Tag": "Geçersiz etiket",
	"January": "Ocak",
	"join our Discord for help.": "yardım için Discord'umuza katılın.",
	"JSON": "JSON",
	"JSON Preview": "JSON Önizlemesi",
	"July": "Temmuz",
	"June": "Haziran",
	"JWT Expiration": "JWT Bitişi",
	"JWT Token": "JWT Token",
	"Keep Alive": "Canlı Tut",
	"Keyboard shortcuts": "Klavye kısayolları",
	"Knowledge": "Bilgi",
	"Language": "Dil",
	"large language models, locally.": "",
	"Last Active": "Son Aktivite",
	"Last Modified": "Son Düzenleme",
	"Light": "Açık",
	"Listening...": "Dinleniyor...",
	"LLMs can make mistakes. Verify important information.": "LLM'ler hata yapabilir. Önemli bilgileri doğrulayın.",
	"Local Models": "Yerel Modeller",
	"LTR": "LTR",
	"Made by OpenWebUI Community": "OpenWebUI Topluluğu tarafından yapılmıştır",
	"Make sure to enclose them with": "Değişkenlerinizi şu şekilde biçimlendirin:",
	"Make sure to export a workflow.json file as API format from ComfyUI.": "",
	"Manage": "Yönet",
	"Manage Models": "Modelleri Yönet",
	"Manage Ollama Models": "Ollama Modellerini Yönet",
	"Manage Pipelines": "Pipelineları Yönet",
	"March": "Mart",
	"Max Tokens (num_predict)": "Maksimum Token (num_predict)",
	"Maximum of 3 models can be downloaded simultaneously. Please try again later.": "Aynı anda en fazla 3 model indirilebilir. Lütfen daha sonra tekrar deneyin.",
	"May": "Mayıs",
	"Memories accessible by LLMs will be shown here.": "LLM'ler tarafından erişilebilen bellekler burada gösterilecektir.",
	"Memory": "Bellek",
	"Memory added successfully": "Bellek başarıyla eklendi",
	"Memory cleared successfully": "Bellek başarıyle temizlendi",
	"Memory deleted successfully": "Bellek başarıyla silindi",
	"Memory updated successfully": "Bellek başarıyla güncellendi",
	"Message Filter Settings": "",
	"Messages you send after creating your link won't be shared. Users with the URL will be able to view the shared chat.": "Bağlantınızı oluşturduktan sonra gönderdiğiniz mesajlar paylaşılmayacaktır. URL'ye sahip kullanıcılar paylaşılan sohbeti görüntüleyebilecektir.",
	"Min P": "",
	"Minimum Score": "Minimum Skor",
	"Mirostat": "Mirostat",
	"Mirostat Eta": "Mirostat Eta",
	"Mirostat Tau": "Mirostat Tau",
	"MMMM DD, YYYY": "DD MMMM YYYY",
	"MMMM DD, YYYY HH:mm": "DD MMMM YYYY HH:mm",
	"MMMM DD, YYYY hh:mm:ss A": "DD MMMM YYYY hh:mm:ss A",
	"Model '{{modelName}}' has been successfully downloaded.": "'{{modelName}}' başarıyla indirildi.",
	"Model '{{modelTag}}' is already in queue for downloading.": "'{{modelTag}}' zaten indirme sırasında.",
	"Model {{modelId}} not found": "{{modelId}} bulunamadı",
	"Model {{modelName}} is not vision capable": "Model {{modelName}} görüntü yeteneğine sahip değil",
	"Model {{name}} is now {{status}}": "{{name}} modeli artık {{status}}",
	"Model created successfully!": "Model başarıyla oluşturuldu!",
	"Model filesystem path detected. Model shortname is required for update, cannot continue.": "Model dosya sistemi yolu algılandı. Güncelleme için model kısa adı gerekli, devam edilemiyor.",
	"Model ID": "Model ID",
	"Model not selected": "Model seçilmedi",
	"Model Params": "Model Parametreleri",
	"Model updated successfully": "Model başarıyla güncellendi",
	"Model Whitelisting": "Model Beyaz Listeye Alma",
	"Model(s) Whitelisted": "Model(ler) Beyaz Listeye Alındı",
	"Modelfile Content": "Model Dosyası İçeriği",
	"Models": "Modeller",
	"More": "Daha Fazla",
	"Name": "Ad",
	"Name Tag": "Ad Etiketi",
	"Name your model": "Modelinizi Adlandırın",
	"New Chat": "Yeni Sohbet",
	"New Password": "Yeni Parola",
	"No content to speak": "Konuşacak içerik yok",
	"No documents found": "Hiçbir belge bulunamadı",
	"No file selected": "Hiçbir dosya seçilmedi",
	"No results found": "Sonuç bulunamadı",
	"No search query generated": "Hiç arama sorgusu oluşturulmadı",
	"No source available": "Kaynak mevcut değil",
	"No valves to update": "Güncellenecek valvler yok",
	"None": "Yok",
	"Not factually correct": "Gerçeklere göre doğru değil",
	"Note: If you set a minimum score, the search will only return documents with a score greater than or equal to the minimum score.": "Not: Minimum bir skor belirlerseniz, arama yalnızca minimum skora eşit veya daha yüksek bir skora sahip belgeleri getirecektir.",
	"Notifications": "Bildirimler",
	"November": "Kasım",
	"num_gpu (Ollama)": "",
	"num_thread (Ollama)": "num_thread (Ollama)",
	"OAuth ID": "OAuth ID",
	"October": "Ekim",
	"Off": "Kapalı",
	"Okay, Let's Go!": "Tamam, Hadi Başlayalım!",
	"OLED Dark": "OLED Koyu",
	"Ollama": "Ollama",
	"Ollama API": "Ollama API",
	"Ollama API disabled": "Ollama API'si devre dışı",
	"Ollama API is disabled": "Ollama API'si devre dışı",
	"Ollama Version": "Ollama Sürümü",
	"On": "Açık",
	"Only": "Yalnızca",
	"Only alphanumeric characters and hyphens are allowed in the command string.": "Komut dizisinde yalnızca alfasayısal karakterler ve tireler kabul edilir.",
	"Oops! Hold tight! Your files are still in the processing oven. We're cooking them up to perfection. Please be patient and we'll let you know once they're ready.": "Hop! Biraz sabırlı ol! Dosyaların hala hazırlama fırınında. Onları ağzınıza layık olana kadar pişiriyoruz :) Lütfen sabırlı olun; hazır olduklarında size haber vereceğiz.",
	"Oops! Looks like the URL is invalid. Please double-check and try again.": "Hop! URL geçersiz gibi görünüyor. Lütfen tekrar kontrol edin ve yeniden deneyin.",
	"Oops! There was an error in the previous response. Please try again or contact admin.": "Hop! Önceki yanıtta bir hata oluştu. Lütfen tekrar deneyin veya yönetici ile iletişime geçin.",
	"Oops! You're using an unsupported method (frontend only). Please serve the WebUI from the backend.": "Hop! Desteklenmeyen bir yöntem kullanıyorsunuz (yalnızca önyüz). Lütfen WebUI'yi arkayüzden sunun.",
	"Open new chat": "Yeni sohbet aç",
	"Open WebUI version (v{{OPEN_WEBUI_VERSION}}) is lower than required version (v{{REQUIRED_VERSION}})": "",
	"OpenAI": "OpenAI",
	"OpenAI API": "OpenAI API",
	"OpenAI API Config": "OpenAI API Konfigürasyonu",
	"OpenAI API Key is required.": "OpenAI API Anahtarı gereklidir.",
	"OpenAI URL/Key required.": "OpenAI URL/Anahtar gereklidir.",
	"or": "veya",
	"Other": "Diğer",
	"Password": "Parola",
	"PDF document (.pdf)": "PDF belgesi (.pdf)",
	"PDF Extract Images (OCR)": "PDF Görüntülerini Çıkart (OCR)",
	"pending": "beklemede",
	"Permission denied when accessing media devices": "Medya cihazlarına erişim izni reddedildi",
	"Permission denied when accessing microphone": "Mikrofona erişim izni reddedildi",
	"Permission denied when accessing microphone: {{error}}": "Mikrofona erişim izni reddedildi: {{error}}",
	"Personalization": "Kişiselleştirme",
	"Pin": "",
	"Pinned": "",
	"Pipeline deleted successfully": "Pipeline başarıyla silindi",
	"Pipeline downloaded successfully": "Pipeline başarıyla güncellendi",
	"Pipelines": "Pipelinelar",
	"Pipelines Not Detected": "Pipeline Tespit Edilmedi",
	"Pipelines Valves": "Pipeline Valvleri",
	"Plain text (.txt)": "Düz metin (.txt)",
	"Playground": "Oyun Alanı",
	"Please carefully review the following warnings:": "",
	"Positive attitude": "Olumlu yaklaşım",
	"Previous 30 days": "Önceki 30 gün",
	"Previous 7 days": "Önceki 7 gün",
	"Profile Image": "Profil Fotoğrafı",
	"Prompt": "Prompt",
	"Prompt (e.g. Tell me a fun fact about the Roman Empire)": "Prompt (örn. Roma İmparatorluğu hakkında ilginç bir bilgi verin)",
	"Prompt Content": "Prompt İçeriği",
	"Prompt suggestions": "Prompt önerileri",
	"Prompts": "Promptlar",
	"Pull \"{{searchValue}}\" from Ollama.com": "Ollama.com'dan \"{{searchValue}}\" çekin",
	"Pull a model from Ollama.com": "Ollama.com'dan bir model çekin",
	"Query Params": "Sorgu Parametreleri",
	"RAG Template": "RAG Şablonu",
	"Read Aloud": "Sesli Oku",
	"Record voice": "Ses kaydı yap",
	"Redirecting you to OpenWebUI Community": "OpenWebUI Topluluğuna yönlendiriliyorsunuz",
	"Refer to yourself as \"User\" (e.g., \"User is learning Spanish\")": "Kendinizden \"User\" olarak bahsedin (örneğin, \"User İspanyolca öğreniyor\")",
	"Refused when it shouldn't have": "Reddedilmemesi gerekirken reddedildi",
	"Regenerate": "Tekrar Oluştur",
	"Release Notes": "Sürüm Notları",
	"Remove": "Kaldır",
	"Remove Model": "Modeli Kaldır",
	"Rename": "Yeniden Adlandır",
	"Repeat Last N": "Son N'yi Tekrar Et",
	"Replace bad words Words": "",
	"Request Mode": "İstek Modu",
	"Reranking Model": "Yeniden Sıralama Modeli",
	"Reranking model disabled": "Yeniden sıralama modeli devre dışı bırakıldı",
	"Reranking model set to \"{{reranking_model}}\"": "Yeniden sıralama modeli \"{{reranking_model}}\" olarak ayarlandı",
	"Reset": "Sıfırla",
	"Reset Upload Directory": "Yükleme Dizinini Sıfırla",
	"Reset Vector Storage": "Vektör Depolamayı Sıfırla",
	"Response AutoCopy to Clipboard": "Yanıtı Panoya Otomatik Kopyala",
	"Response notifications cannot be activated as the website permissions have been denied. Please visit your browser settings to grant the necessary access.": "Web sitesi izinleri reddedildiğinden yanıt bildirimleri etkinleştirilemiyor. Gerekli erişimi sağlamak için lütfen tarayıcı ayarlarınızı ziyaret edin.",
	"Role": "Rol",
	"Rosé Pine": "Rosé Pine",
	"Rosé Pine Dawn": "Rosé Pine Dawn",
	"RTL": "RTL",
	"Run": "",
	"Run Llama 2, Code Llama, and other models. Customize and create your own.": "",
	"Running": "Çalışıyor",
	"Save": "Kaydet",
	"Save & Create": "Kaydet ve Oluştur",
	"Save & Update": "Kaydet ve Güncelle",
	"Save Tag": "",
	"Saving chat logs directly to your browser's storage is no longer supported. Please take a moment to download and delete your chat logs by clicking the button below. Don't worry, you can easily re-import your chat logs to the backend through": "Sohbet kayıtlarının doğrudan tarayıcınızın depolama alanına kaydedilmesi artık desteklenmemektedir. Lütfen aşağıdaki butona tıklayarak sohbet kayıtlarınızı indirmek ve silmek için bir dakikanızı ayırın. Endişelenmeyin, sohbet günlüklerinizi arkayüze kolayca yeniden aktarabilirsiniz:",
	"Scan": "Tarama",
	"Scan complete!": "Tarama tamamlandı!",
	"Scan for documents from {{path}}": "{{path}} dizininden belgeleri tarayın",
	"Scroll to bottom when switching between branches": "",
	"Search": "Ara",
	"Search a model": "Bir model ara",
	"Search Chats": "Sohbetleri Ara",
	"Search Documents": "Belgeleri Ara",
	"Search Functions": "Fonksiyonları Ara",
	"Search Models": "Modelleri Ara",
	"Search Prompts": "Prompt Ara",
	"Search Query Generation Prompt": "Arama Sorgusu Üretme Promptu",
	"Search Query Generation Prompt Length Threshold": "Arama Sorgusu Üretme Promptu Uzunluk Sınırı",
	"Search Result Count": "Arama Sonucu Sayısı",
	"Search Tools": "Arama Araçları",
	"Searched {{count}} sites_one": "Arandı {{count}} sites_one",
	"Searched {{count}} sites_other": "Arandı {{count}} sites_other",
	"Searching \"{{searchQuery}}\"": "\"{{searchQuery}}\" aranıyor",
	"Searxng Query URL": "Searxng Sorgu URL'si",
	"See readme.md for instructions": "Yönergeler için readme.md dosyasına bakın",
	"See what's new": "Yeniliklere göz atın",
	"Seed": "Seed",
	"Select a base model": "Bir temel model seç",
	"Select a engine": "Bir motor seç",
	"Select a function": "Bir fonksiyon seç",
	"Select a model": "Bir model seç",
	"Select a pipeline": "Bir pipeline seç",
	"Select a pipeline url": "Bir pipeline URL'si seç",
	"Select a tool": "Bir araç seç",
	"Select an Ollama instance": "Bir Ollama örneği seçin",
	"Select Documents": "Bir Doküman Seç",
	"Select Engine": "",
	"Select model": "Model seç",
	"Select only one model to call": "Arama için sadece bir model seç",
	"Selected model(s) do not support image inputs": "Seçilen model(ler) görüntü girişlerini desteklemiyor",
	"Send": "Gönder",
	"Send a Message": "Bir Mesaj Gönder",
	"Send message": "Mesaj gönder",
	"September": "Eylül",
	"Serper API Key": "Serper API Anahtarı",
	"Serply API Key": "Serply API Anahtarı",
	"Serpstack API Key": "Serpstack API Anahtarı",
	"Server connection verified": "Sunucu bağlantısı doğrulandı",
	"Set as default": "Varsayılan olarak ayarla",
	"Set Default Model": "Varsayılan Modeli Ayarla",
	"Set embedding model (e.g. {{model}})": "Gömme modelini ayarlayın (örn. {{model}})",
	"Set Image Size": "Görüntü Boyutunu Ayarla",
	"Set reranking model (e.g. {{model}})": "Yeniden sıralama modelini ayarlayın (örn. {{model}})",
	"Set Steps": "Adımları Ayarla",
	"Set Task Model": "Görev Modeli Ayarla",
	"Set Voice": "Ses Ayarla",
	"Settings": "Ayarlar",
	"Settings saved successfully!": "Ayarlar başarıyla kaydedildi!",
	"Share": "Paylaş",
	"Share Chat": "Sohbeti Paylaş",
	"Share to OpenWebUI Community": "OpenWebUI Topluluğu ile Paylaş",
	"short-summary": "kısa-özet",
	"Show": "Göster",
	"Show Admin Details in Account Pending Overlay": "Yönetici Ayrıntılarını Hesap Bekliyor Ekranında Göster",
	"Show Model": "Modeli Göster",
	"Show shortcuts": "Kısayolları göster",
	"Show your support!": "Desteğinizi gösterin!",
	"Showcased creativity": "Sergilenen yaratıcılık",
	"Sign in": "Oturum aç",
	"Sign Out": "Çıkış Yap",
	"Sign up": "Kaydol",
	"Signing in": "Oturum açma",
	"Source": "Kaynak",
	"Speech recognition error: {{error}}": "Konuşma tanıma hatası: {{error}}",
	"Speech-to-Text Engine": "Konuşmadan Metne Motoru",
	"Stop Sequence": "Diziyi Durdur",
	"STT Model": "STT Modeli",
	"STT Settings": "STT Ayarları",
	"Submit": "Gönder",
	"Subtitle (e.g. about the Roman Empire)": "Alt başlık (örn. Roma İmparatorluğu hakkında)",
	"Success": "Başarılı",
	"Successfully updated.": "Başarıyla güncellendi.",
	"Suggested": "Önerilen",
	"Support": "",
	"Support this plugin:": "",
	"System": "Sistem",
	"System Prompt": "Sistem Promptu",
	"Tags": "Etiketler",
	"Tap to interrupt": "Durdurmak için dokunun",
	"Tavily API Key": "Tavily API Anahtarı",
	"Tell us more:": "Bize daha fazlasını anlat:",
	"Temperature": "Temperature",
	"Template": "Şablon",
	"Temporary Chat": "",
	"Text Completion": "Metin Tamamlama",
	"Text-to-Speech Engine": "Metinden Sese Motoru",
	"Tfs Z": "Tfs Z",
	"Thanks for your feedback!": "Geri bildiriminiz için teşekkürler!",
	"The developers behind this plugin are passionate volunteers from the community. If you find this plugin helpful, please consider contributing to its development.": "",
	"The score should be a value between 0.0 (0%) and 1.0 (100%).": "Puan 0.0 (%0) ile 1.0 (%100) arasında bir değer olmalıdır.",
	"Theme": "Tema",
	"Thinking...": "Düşünüyor...",
	"This action cannot be undone. Do you wish to continue?": "Bu eylem geri alınamaz. Devam etmek istiyor musunuz?",
	"This ensures that your valuable conversations are securely saved to your backend database. Thank you!": "Bu, önemli konuşmalarınızın güvenli bir şekilde arkayüz veritabanınıza kaydedildiğini garantiler. Teşekkür ederiz!",
	"This is an experimental feature, it may not function as expected and is subject to change at any time.": "Bu deneysel bir özelliktir, beklendiği gibi çalışmayabilir ve her an değişiklik yapılabilir.",
	"This will delete": "Bu silinecek",
	"Thorough explanation": "Kapsamlı açıklama",
	"Tika": "",
	"Tika Server URL required.": "",
	"Tip: Update multiple variable slots consecutively by pressing the tab key in the chat input after each replacement.": "İpucu: Her değiştirmeden sonra sohbet girişinde tab tuşuna basarak birden fazla değişken yuvasını art arda güncelleyin.",
	"Title": "Başlık",
	"Title (e.g. Tell me a fun fact)": "Başlık (e.g. Bana ilginç bir bilgi ver)",
	"Title Auto-Generation": "Otomatik Başlık Oluşturma",
	"Title cannot be an empty string.": "Başlık boş bir dize olamaz.",
	"Title Generation Prompt": "Başlık Oluşturma Promptu",
	"to": "için",
	"To access the available model names for downloading,": "İndirilebilir mevcut model adlarına erişmek için,",
	"To access the GGUF models available for downloading,": "İndirilebilir mevcut GGUF modellerine erişmek için,",
	"To access the WebUI, please reach out to the administrator. Admins can manage user statuses from the Admin Panel.": "WebUI'ye erişmek için lütfen yöneticiyle iletişime geçin. Yöneticiler kullanıcı durumlarını Yönetici Panelinden yönetebilir.",
	"To add documents here, upload them to the \"Documents\" workspace first.": "Buraya belge eklemek için öncelikle bunları \"Belgeler\" çalışma alanına yükleyin.",
	"to chat input.": "sohbet girişine.",
	"To select actions here, add them to the \"Functions\" workspace first.": "",
	"To select filters here, add them to the \"Functions\" workspace first.": "Filtreleri burada seçmek için öncelikle bunları \"İşlevler\" çalışma alanına ekleyin.",
	"To select toolkits here, add them to the \"Tools\" workspace first.": "Araçları burada seçmek için öncelikle bunları \"Araçlar\" çalışma alanına ekleyin.",
	"Today": "Bugün",
	"Toggle settings": "Ayarları Aç/Kapat",
	"Toggle sidebar": "Kenar Çubuğunu Aç/Kapat",
	"Tokens To Keep On Context Refresh (num_keep)": "Bağlam Yenilemesinde Korunacak Tokenler (num_keep)",
	"Tool created successfully": "Araç başarıyla oluşturuldu",
	"Tool deleted successfully": "Araç başarıyla silindi",
	"Tool imported successfully": "Araç başarıyla içe aktarıldı",
	"Tool updated successfully": "Araç başarıyla güncellendi",
	"Toolkit Description (e.g. A toolkit for performing various operations)": "",
	"Toolkit ID (e.g. my_toolkit)": "",
	"Toolkit Name (e.g. My ToolKit)": "",
	"Tools": "Araçlar",
	"Tools are a function calling system with arbitrary code execution": "",
	"Tools have a function calling system that allows arbitrary code execution": "",
	"Tools have a function calling system that allows arbitrary code execution.": "",
	"Top K": "Top K",
	"Top P": "Top P",
	"Trouble accessing Ollama?": "Ollama'ya erişmede sorun mu yaşıyorsunuz?",
	"TTS Model": "TTS Modeli",
	"TTS Settings": "TTS Ayarları",
	"TTS Voice": "TTS Sesi",
	"Type": "Tür",
	"Type Hugging Face Resolve (Download) URL": "Hugging Face Resolve (Download) URL'sini Yazın",
	"Uh-oh! There was an issue connecting to {{provider}}.": "Ah! {{provider}}'a bağlanırken bir sorun oluştu.",
	"UI": "UI",
	"Unknown file type '{{file_type}}'. Proceeding with the file upload anyway.": "Bilinmeyen dosya türü '{{file_type}}'. Yine de dosya yükleme işlemine devam ediliyor.",
	"Unpin": "",
	"Update": "Güncelle",
	"Update and Copy Link": "Güncelle ve Bağlantıyı Kopyala",
	"Update password": "Parolayı Güncelle",
	"Updated at": "Şu tarihte güncellendi:",
	"Upload": "Yükle",
	"Upload a GGUF model": "Bir GGUF modeli yükle",
	"Upload Files": "Dosyaları Yükle",
	"Upload Pipeline": "Pipeline Yükle",
	"Upload Progress": "Yükleme İlerlemesi",
	"URL Mode": "URL Modu",
	"Use '#' in the prompt input to load and select your documents.": "Belgelerinizi yüklemek ve seçmek için promptda '#' kullanın.",
	"Use Gravatar": "Gravatar Kullan",
	"Use Initials": "Baş Harfleri Kullan",
	"use_mlock (Ollama)": "use_mlock (Ollama)",
	"use_mmap (Ollama)": "use_mmap (Ollama)",
	"user": "kullanıcı",
	"User location successfully retrieved.": "Kullanıcı konumu başarıyla alındı.",
	"User Permissions": "Kullanıcı İzinleri",
	"Users": "Kullanıcılar",
	"Utilize": "Kullan",
	"Valid time units:": "Geçerli zaman birimleri:",
	"Valves": "Valvler",
	"Valves updated": "Valvler güncellendi",
	"Valves updated successfully": "Valvler başarıyla güncellendi",
	"variable": "değişken",
	"variable to have them replaced with clipboard content.": "panodaki içerikle değiştirilmesi için değişken.",
	"Version": "Sürüm",
	"Voice": "Ses",
	"Warning": "Uyarı",
	"Warning:": "",
	"Warning: If you update or change your embedding model, you will need to re-import all documents.": "Uyarı: Gömme modelinizi günceller veya değiştirirseniz, tüm belgeleri yeniden içe aktarmanız gerekecektir.",
	"Web": "Web",
	"Web API": "Web API",
	"Web Loader Settings": "Web Yükleyici Ayarları",
	"Web Search": "Web Araması",
	"Web Search Engine": "Web Arama Motoru",
	"Webhook URL": "Webhook URL",
	"WebUI Settings": "WebUI Ayarları",
	"WebUI will make requests to": "WebUI, isteklerde bulunacak:",
	"What’s New in": "Yenilikler:",
	"Whisper (Local)": "Whisper (Yerel)",
	"Widescreen Mode": "Geniş Ekran Modu",
	"Workspace": "Çalışma Alanı",
	"Write a prompt suggestion (e.g. Who are you?)": "Bir prompt önerisi yazın (örn. Sen kimsin?)",
	"Write a summary in 50 words that summarizes [topic or keyword].": "[Konuyu veya anahtar kelimeyi] özetleyen 50 kelimelik bir özet yazın.",
	"Yesterday": "Dün",
	"You": "Sen",
	"Model Status": "Model Durumu",
	"You can personalize your interactions with LLMs by adding memories through the 'Manage' button below, making them more helpful and tailored to you.": "Aşağıdaki 'Yönet' düğmesi aracılığıyla bellekler ekleyerek LLM'lerle etkileşimlerinizi kişiselleştirebilir, onları daha yararlı ve size özel hale getirebilirsiniz.",
	"You cannot clone a base model": "Bir temel modeli klonlayamazsınız",
	"You have no archived conversations.": "Arşivlenmiş sohbetleriniz yok.",
	"You have shared this chat": "Bu sohbeti paylaştınız",
	"You're a helpful assistant.": "Sen yardımsever bir asistansın.",
	"You're now logged in.": "Şimdi giriş yaptınız.",
	"Your account status is currently pending activation.": "Hesap durumunuz şu anda etkinleştirilmeyi bekliyor.",
	"Your entire contribution will go directly to the plugin developer; Open WebUI does not take any percentage. However, the chosen funding platform might have its own fees.": "",
	"Youtube": "Youtube",
	"Youtube Loader Settings": "Youtube Yükleyici Ayarları"
}<|MERGE_RESOLUTION|>--- conflicted
+++ resolved
@@ -230,12 +230,9 @@
 	"Embedding Model Engine": "Gömme Modeli Motoru",
 	"Embedding model set to \"{{embedding_model}}\"": "Gömme modeli \"{{embedding_model}}\" olarak ayarlandı",
 	"Enable Community Sharing": "Topluluk Paylaşımını Etkinleştir",
-<<<<<<< HEAD
 	"Enable Message Bad Words Replacement": "",
 	"Enable Message Filter": "",
-=======
 	"Enable Message Rating": "",
->>>>>>> e2b72967
 	"Enable New Sign Ups": "Yeni Kayıtları Etkinleştir",
 	"Enable Web Search": "Web Aramasını Etkinleştir",
 	"Enabled": "",
