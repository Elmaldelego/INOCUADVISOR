--- conflicted
+++ resolved
@@ -379,11 +379,7 @@
 	"Memory cleared successfully": "",
 	"Memory deleted successfully": "",
 	"Memory updated successfully": "",
-<<<<<<< HEAD
-	"Message Filter Settings": "",
-=======
 	"Merge Responses": "",
->>>>>>> 446b2a33
 	"Messages you send after creating your link won't be shared. Users with the URL will be able to view the shared chat.": "הודעות שתשלח לאחר יצירת הקישור לא ישותפו. משתמשים עם כתובת האתר יוכלו לצפות בצ'אט המשותף.",
 	"Min P": "",
 	"Minimum Score": "ציון מינימלי",
