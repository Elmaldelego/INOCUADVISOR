--- conflicted
+++ resolved
@@ -229,12 +229,9 @@
 	"Embedding Model Engine": "",
 	"Embedding model set to \"{{embedding_model}}\"": "",
 	"Enable Community Sharing": "",
-<<<<<<< HEAD
 	"Enable Message Bad Words Replacement": "",
 	"Enable Message Filter": "",
-=======
 	"Enable Message Rating": "",
->>>>>>> e2b72967
 	"Enable New Sign Ups": "Enable New Bark Ups",
 	"Enable Web Search": "",
 	"Enabled": "",
