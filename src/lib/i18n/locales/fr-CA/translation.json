--- conflicted
+++ resolved
@@ -446,11 +446,7 @@
 	"Set Default Model": "Définir le modèle par défaut",
 	"Set embedding model (e.g. {{model}})": "Définir le modèle d'embedding (par exemple {{model}})",
 	"Set Image Size": "Définir la taille de l'image",
-<<<<<<< HEAD
-	"Set Model": "Configurer le modèle",
 	"Set Narrator Voice": "Définir la voix du narrateur",
-=======
->>>>>>> e274a0dc
 	"Set reranking model (e.g. {{model}})": "Définir le modèle de reranking (par exemple {{model}})",
 	"Set Steps": "Définir les étapes",
 	"Set Task Model": "Définir le modèle de tâche",
