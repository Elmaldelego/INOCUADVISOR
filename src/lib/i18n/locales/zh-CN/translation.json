{
	"'s', 'm', 'h', 'd', 'w' or '-1' for no expiration.": "'s', 'm', 'h', 'd', 'w' 或 '-1' 表示无过期时间。",
	"(Beta)": "（测试版）",
	"(e.g. `sh webui.sh --api --api-auth username_password`)": "（例如 `sh webui.sh --api --api-auth username_password`）",
	"(e.g. `sh webui.sh --api`)": "（例如 `sh webui.sh --api`）",
	"(latest)": "（最新版）",
	"{{ models }}": "{{ models }}",
	"{{ owner }}: You cannot delete a base model": "{{ owner }}：您不能删除基础模型",
	"{{user}}'s Chats": "{{user}} 的对话记录",
	"{{webUIName}} Backend Required": "需要 {{webUIName}} 后端",
	"*Prompt node ID(s) are required for image generation": "*图片生成需要 Prompt node ID",
	"A task model is used when performing tasks such as generating titles for chats and web search queries": "任务模型用于执行生成对话标题和网络搜索查询等任务",
	"a user": "用户",
	"About": "关于",
	"Account": "账号",
	"Account Activation Pending": "账号待激活",
	"Accurate information": "提供的信息很准确",
	"Actions": "自动化",
	"Active Users": "当前在线用户",
	"Add": "添加",
	"Add a model id": "添加一个模型 ID",
	"Add a short description about what this model does": "添加有关该模型能力的简短描述",
	"Add a short title for this prompt": "为此提示词添加一个简短的标题",
	"Add a tag": "添加标签",
	"Add custom prompt": "添加自定义提示词",
	"Add Docs": "添加文档",
	"Add Files": "添加文件",
	"Add Memory": "添加记忆",
	"Add message": "添加消息",
	"Add Model": "添加模型",
	"Add Tag": "添加标签",
	"Add Tags": "添加标签",
	"Add User": "添加用户",
	"Adjusting these settings will apply changes universally to all users.": "调整这些设置将会对所有用户应用更改。",
	"admin": "管理员",
	"Admin": "管理员联系方式",
	"Admin Panel": "管理员面板",
	"Admin Settings": "管理员设置",
	"Admins have access to all tools at all times; users need tools assigned per model in the workspace.": "管理员拥有所有工具的访问权限；用户则需在工作空间中为每个模型单独分配工具。",
	"Advanced Parameters": "高级参数",
	"Advanced Params": "高级参数",
	"all": "所有",
	"All Documents": "所有文档",
	"All Users": "所有用户",
	"Allow": "允许",
	"Allow Chat Deletion": "允许删除对话记录",
	"Allow Chat Editing": "允许编辑对话记录",
	"Allow non-local voices": "允许调用非本地音色",
	"Allow Temporary Chat": "允许临时对话",
	"Allow User Location": "允许获取您的位置",
	"Allow Voice Interruption in Call": "允许通话中的打断语音",
	"alphanumeric characters and hyphens": "字母数字字符和连字符",
	"Already have an account?": "已经拥有账号了？",
	"an assistant": "助手",
	"and": "和",
	"and create a new shared link.": "并创建一个新的分享链接。",
	"API Base URL": "API 基础地址",
	"API Key": "API 密钥",
	"API Key created.": "API 密钥已创建。",
	"API keys": "API 密钥",
	"April": "四月",
	"Archive": "归档",
	"Archive All Chats": "归档所有对话记录",
	"Archived Chats": "已归档对话",
	"are allowed - Activate this command by typing": "允许 - 通过输入来激活这个命令",
	"Are you sure?": "是否确定？",
	"Attach file": "添加文件",
	"Attention to detail": "注重细节",
	"Audio": "语音",
	"August": "八月",
	"Auto-playback response": "自动念出回复内容",
	"Automatic1111": "Automatic1111",
	"AUTOMATIC1111 Api Auth String": "AUTOMATIC1111 Api 鉴权字符串",
	"AUTOMATIC1111 Base URL": "AUTOMATIC1111 基础地址",
	"AUTOMATIC1111 Base URL is required.": "需要 AUTOMATIC1111 基础地址。",
	"available!": "版本可用！",
	"Back": "返回",
	"Bad Response": "点踩此回答",
	"Bad words File": "过滤敏感词文件",
	"Bad words filter settings updated successfully": "过滤敏感词置更新成功",
	"Bad words Template": "过滤敏感词模板",
	"Banners": "公告横幅",
	"Base Model (From)": "基础模型 (来自)",
	"Batch Size (num_batch)": "批大小 (num_batch)",
	"before": "对话",
	"Being lazy": "懒惰",
	"Brave Search API Key": "Brave Search API 密钥",
	"Bypass SSL verification for Websites": "绕过网站的 SSL 验证",
	"Call": "呼叫",
	"Call feature is not supported when using Web STT engine": "使用 Web 语音转文字引擎时不支持呼叫功能。",
	"Camera": "摄像头",
	"Cancel": "取消",
	"Capabilities": "能力",
	"Change Password": "更改密码",
	"Chat": "对话",
	"Chat Background Image": "对话背景图片",
	"Chat Bubble UI": "气泡样式对话",
	"Chat Controls": "对话高级设置",
	"Chat direction": "对话样式方向",
	"Chats": "对话",
	"Check Again": "刷新重试",
	"Check for updates": "检查更新",
	"Checking for updates...": "正在检查更新...",
	"Choose a model before saving...": "保存前选择一个模型...",
	"Chunk Overlap": "块重叠 (Chunk Overlap)",
	"Chunk Params": "块参数",
	"Chunk Size": "块大小 (Chunk Size)",
	"Citation": "引文",
	"Clear memory": "清除记忆",
	"Click here for help.": "点击这里获取帮助。",
	"Click here to": "单击",
	"Click here to download user import template file.": "单击此处下载用户导入所需的模板文件。",
	"Click here to select": "点击这里选择",
	"Click here to select a csv file.": "单击此处选择 csv 文件。",
	"Click here to select a py file.": "单击此处选择 py 文件。",
	"Click here to select documents.": "单击选择文档",
	"Click here to upload a workflow.json file.": "单击此处上传 workflow.json 文件。",
	"click here.": "点击这里。",
	"Click on the user role button to change a user's role.": "点击角色前方的组别按钮以更改用户所属权限组。",
	"Clipboard write permission denied. Please check your browser settings to grant the necessary access.": "写入剪贴板时被拒绝。请检查浏览器设置，授予必要权限。",
	"Clone": "复制",
	"Close": "关闭",
	"Code formatted successfully": "代码格式化成功",
	"Collapse": "收起",
	"Collection": "集合",
	"ComfyUI": "ComfyUI",
	"ComfyUI Base URL": "ComfyUI 基础地址",
	"ComfyUI Base URL is required.": "ComfyUI 基础地址为必需填写。",
	"ComfyUI Workflow": "ComfyUI Workflow",
	"ComfyUI Workflow Nodes": "ComfyUI Workflow Nodes",
	"Command": "命令",
	"Concurrent Requests": "并发请求",
	"Confirm": "确认",
	"Confirm Password": "确认密码",
	"Confirm your action": "确认您的操作",
	"Connections": "外部连接",
	"Contact Admin for WebUI Access": "请联系管理员以获取访问权限",
	"Content": "内容",
	"Content Extraction": "内容提取",
	"Context Length": "上下文长度",
	"Continue Response": "继续生成",
	"Continue with {{provider}}": "使用 {{provider}} 继续",
	"Control how message text is split for TTS requests. 'Punctuation' splits into sentences, 'paragraphs' splits into paragraphs, and 'none' keeps the message as a single string.": "控制消息文本如何拆分以用于 TTS 请求。“Punctuation”拆分为句子，“paragraphs”拆分为段落，“none”将消息保留为单个字符串。",
	"Controls": "对话高级设置",
	"Copied": "已复制✨",
	"Copied shared chat URL to clipboard!": "已复制此对话分享链接至剪贴板！",
	"Copied to clipboard": "已复制到剪贴板",
	"Copy": "复制",
	"Copy Code": "复制",
	"Copy last code block": "复制最后一个代码块中的代码",
	"Copy last response": "复制最后一次回复内容",
	"Copy Link": "复制链接",
	"Copying to clipboard was successful!": "成功复制到剪贴板！",
	"Create a model": "创建一个模型",
	"Create Account": "创建账号",
	"Create new key": "创建新密钥",
	"Create new secret key": "创建新安全密钥",
	"Created at": "创建于",
	"Created At": "创建于",
	"Created by": "作者",
	"CSV Import": "通过 CSV 文件导入",
	"Current Model": "当前模型",
	"Current Password": "当前密码",
	"Custom": "自定义",
	"Customize models for a specific purpose": "定制专用目的模型",
	"Dark": "暗色",
	"Dashboard": "仪表板",
	"Database": "数据库",
	"December": "十二月",
	"Default": "默认",
	"Default (Open AI)": "默认 (OpenAI)",
	"Default (SentenceTransformers)": "默认（SentenceTransformers）",
	"Default Model": "默认模型",
	"Default model updated": "默认模型已更新",
	"Default Prompt Suggestions": "默认提示词建议",
	"Default User Role": "默认用户角色",
	"delete": "删除",
	"Delete": "删除",
	"Delete a model": "删除一个模型",
	"Delete All Chats": "删除所有对话记录",
	"Delete chat": "删除对话记录",
	"Delete Chat": "删除对话记录",
	"Delete chat?": "删除对话记录？",
	"Delete Doc": "删除文档",
	"Delete function?": "删除函数？",
	"Delete prompt?": "删除提示词？",
	"delete this link": "此处删除这个链接",
	"Delete tool?": "删除工具？",
	"Delete User": "删除用户",
	"Deleted {{deleteModelTag}}": "已删除 {{deleteModelTag}}",
	"Deleted {{name}}": "已删除 {{name}}",
	"Description": "描述",
	"Didn't fully follow instructions": "没有完全遵照指示",
	"Disabled": "禁用",
	"Discover a function": "发现更多函数",
	"Discover a model": "发现更多模型",
	"Discover a prompt": "发现更多提示词",
	"Discover a tool": "发现更多工具",
	"Discover, download, and explore custom functions": "发现、下载并探索更多函数",
	"Discover, download, and explore custom prompts": "发现、下载并探索更多自定义提示词",
	"Discover, download, and explore custom tools": "发现、下载并探索更多工具",
	"Discover, download, and explore model presets": "发现、下载并探索更多模型预设",
	"Dismissible": "是否可关闭",
	"Display Emoji in Call": "在通话中显示 Emoji 表情符号",
	"Display the username instead of You in the Chat": "在对话中显示用户名而不是“你”",
	"Do not install functions from sources you do not fully trust.": "切勿安装来源不完全可信的函数。",
	"Do not install tools from sources you do not fully trust.": "切勿安装来源不完全可信的工具。",
	"Document": "文档",
	"Documentation": "帮助文档",
	"Documents": "文档",
	"does not make any external connections, and your data stays securely on your locally hosted server.": "不会与外部建立任何连接，您的数据会安全地存储在本地托管的服务器上。",
	"Don't Allow": "不允许",
	"Don't have an account?": "没有账号？",
	"don't install random functions from sources you don't trust.": "切勿随意从不完全可信的来源安装函数。",
	"don't install random tools from sources you don't trust.": "切勿随意从不完全可信的来源安装工具。",
	"Don't like the style": "不喜欢这个文风",
	"Done": "完成",
	"Download": "下载",
	"Download canceled": "下载已取消",
	"Download Database": "下载数据库",
	"Drop any files here to add to the conversation": "拖动文件到此处以添加到对话中",
	"e.g. '30s','10m'. Valid time units are 's', 'm', 'h'.": "例如 '30s','10m'。有效的时间单位是秒：'s'，分：'m'，时：'h'。",
	"Edit": "编辑",
	"Edit Doc": "编辑文档",
	"Edit Memory": "编辑记忆",
	"Edit User": "编辑用户",
	"ElevenLabs": "ElevenLabs",
	"Email": "电子邮箱",
	"Embedding Batch Size": "嵌入层批处理大小 (Embedding Batch Size)",
	"Embedding Model": "语义向量模型",
	"Embedding Model Engine": "语义向量模型引擎",
	"Embedding model set to \"{{embedding_model}}\"": "语义向量模型设置为 \"{{embedding_model}}\"",
	"Enable Base64": "允许启用Base64上传文件模式",
	"Enable Chat History": "启用对话历史记录",
	"Enable Community Sharing": "启用分享至社区",
	"Enable Daily Usages Notice": "启用每日使用通知",
	"Enable File-Update Base64": "启用Base64上传文件",
	"Enable Message Bad Words Replacement": "启用消息中敏感词替换",
	"Enable Message Bad Words wechat Notice": "启用消息中敏感词企业微信通知",
	"Enable Message Filter": "启用消息过滤器",
	"Enable Message Rating": "启用消息评价",
	"Enable New Sign Ups": "允许新用户注册",
	"Enable Web Search": "启用网络搜索",
	"Enabled": "启用",
	"Engine": "引擎",
	"Ensure your CSV file includes 4 columns in this order: Name, Email, Password, Role.": "确保您的 CSV 文件按以下顺序包含 4 列： 姓名、电子邮箱、密码、角色。",
	"Enter {{role}} message here": "在此处输入 {{role}} 消息",
	"Enter a detail about yourself for your LLMs to recall": "输入一个关于你自己的详细信息，方便你的大语言模型记住这些内容",
	"Enter api auth string (e.g. username:password)": "输入api鉴权路径 (例如：username:password)",
	"Enter Brave Search API Key": "输入 Brave Search API 密钥",
	"Enter Chunk Overlap": "输入块重叠 (Chunk Overlap)",
	"Enter Chunk Size": "输入块大小 (Chunk Size)",
	"Enter Github Raw URL": "输入 Github Raw 地址",
	"Enter Google PSE API Key": "输入 Google PSE API 密钥",
	"Enter Google PSE Engine Id": "输入 Google PSE 引擎 ID",
	"Enter Image Size (e.g. 512x512)": "输入图像分辨率 (例如：512x512)",
	"Enter language codes": "输入语言代码",
	"Enter Model ID": "输入模型 ID",
	"Enter model tag (e.g. {{modelTag}})": "输入模型标签 (例如：{{modelTag}})",
	"Enter MAX FILE COUNT": "单次上传最大文件数量",
	"Enter MAX FILE SIZE(MB)": "单个文件最大大小(MB)",
	"Enter Number of Steps (e.g. 50)": "输入步骤数 (Steps) (例如：50)",
	"Enter Score": "输入评分",
	"Enter Searxng Query URL": "输入 Searxng 查询地址",
	"Enter Serper API Key": "输入 Serper API 密钥",
	"Enter Serply API Key": "输入 Serply API 密钥",
	"Enter Serpstack API Key": "输入 Serpstack API 密钥",
	"Enter stop sequence": "输入停止序列 (Stop Sequence)",
	"Enter system prompt": "输入系统提示词 (Prompt)",
	"Enter Tavily API Key": "输入 Tavily API 密钥",
	"Enter Tika Server URL": "输入 Tika 服务器地址",
	"Enter Top K": "输入 Top K",
	"Enter URL (e.g. http://127.0.0.1:7860/)": "输入地址 (例如：http://127.0.0.1:7860/)",
	"Enter URL (e.g. http://localhost:11434)": "输入地址 (例如：http://localhost:11434)",
	"Enter Your Email": "输入您的电子邮箱",
	"Enter Your Full Name": "输入您的名称",
	"Enter your message": "输入您的消息",
	"Enter Your Password": "输入您的密码",
	"Enter Your Role": "输入您的权限组",
	"Expand": "展开",
	"Error": "错误",
	"Experimental": "实验性",
	"Export": "导出",
	"Export All Chats (All Users)": "导出所有用户对话",
	"Export chat (.json)": "JSON 文件 (.json)",
	"Export Chats": "导出对话",
	"Export Documents Mapping": "导出文档映射",
	"Export Functions": "导出函数",
	"Export LiteLLM config.yaml": "导出 LteLLM config.yaml 文件",
	"Export Models": "导出模型",
	"Export Prompts": "导出提示词",
	"Export Tools": "导出工具",
	"External Models": "外部模型",
	"Failed to create API Key.": "无法创建 API 密钥。",
	"Failed to read clipboard contents": "无法读取剪贴板内容",
	"Failed to update settings": "无法更新设置",
	"February": "二月",
	"Feel free to add specific details": "欢迎补充具体细节",
	"File": "文件",
	"File count exceeds the limit of {{maxFiles}}. Please remove some files.": "文件数量超过{{maxFiles}}，请删除一些文件。",
	"File Mode": "文件模式",
	"File not found.": "文件未找到。",
	"File size should not exceed {{maxSize}} MB.": "文件大小不应超过 {{maxSize}} MB。",
	"Files": "文件",
	"Filter is now globally disabled": "过滤器已全局禁用",
	"Filter is now globally enabled": "过滤器已全局启用",
	"Filters": "过滤器",
	"Fingerprint spoofing detected: Unable to use initials as avatar. Defaulting to default profile image.": "检测到指纹伪造：无法使用姓名缩写作为头像。默认使用默认个人形象。",
	"Fluidly stream large external response chunks": "流畅地传输外部大型响应块数据",
	"Focus chat input": "聚焦对话输入",
	"Followed instructions perfectly": "完全按照指示执行",
	"Form": "手动创建",
	"Format your variables using square brackets like this:": "使用这样的方括号格式化你的变量：",
	"Frequency Penalty": "频率惩罚",
	"Function created successfully": "函数创建成功",
	"Function deleted successfully": "函数删除成功",
	"Function Description (e.g. A filter to remove profanity from text)": "函数描述（例如：一个用于从文本中过滤脏话的过滤器）",
	"Function ID (e.g. my_filter)": "函数 ID （例如：my_filter）",
	"Function is now globally disabled": "函数全局已禁用",
	"Function is now globally enabled": "函数全局已启用",
	"Function Name (e.g. My Filter)": "函数名称（例如：我的过滤器）",
	"Function updated successfully": "函数更新成功",
	"Functions": "函数",
	"Functions allow arbitrary code execution": "注意：函数有权执行任意代码",
	"Functions allow arbitrary code execution.": "注意：函数有权执行任意代码。",
	"Functions imported successfully": "函数导入成功",
	"General": "通用",
	"General Settings": "通用设置",
	"Generate Image": "生成图像",
	"Generating search query": "生成搜索查询",
	"Generation Info": "生成信息",
	"Get up and running with": "启动并运行",
	"Global": "全局",
	"Good Response": "点赞此回答",
	"Google PSE API Key": "Google PSE API 密钥",
	"Google PSE Engine Id": "Google PSE 引擎 ID",
	"h:mm a": "HH:mm",
	"Haptic Feedback": "震动反馈",
	"has no conversations.": "没有对话。",
	"Hello, {{name}}": "您好，{{name}}",
	"Help": "帮助",
	"Hide": "隐藏",
	"Hide Model": "隐藏",
	"How can I help you today?": "有什么我能帮您的吗？",
	"Hybrid Search": "混合搜索",
	"I acknowledge that I have read and I understand the implications of my action. I am aware of the risks associated with executing arbitrary code and I have verified the trustworthiness of the source.": "我已阅读并理解我的行为所带来的影响，明白执行任意代码所涉及的风险。且我已验证代码来源可信度。",
	"Image Generation (Experimental)": "图像生成（实验性）",
	"Image Generation Engine": "图像生成引擎",
	"Image Settings": "图像设置",
	"Images": "图像",
	"Import Chats": "导入对话记录",
	"Import Documents Mapping": "导入文档映射",
	"Import Functions": "导入函数",
	"Import Models": "导入模型",
	"Import Prompts": "导入提示词",
	"Import Tools": "导入工具",
	"Include `--api-auth` flag when running stable-diffusion-webui": "运行 stable-diffusion-webui 时包含 `--api-auth` 标志",
	"Include `--api` flag when running stable-diffusion-webui": "运行 stable-diffusion-webui 时包含 `--api` 标志",
	"Info": "信息",
	"Input commands": "输入命令",
	"Install from Github URL": "从 Github URL 安装",
	"Instant Auto-Send After Voice Transcription": "语音转录文字后即时自动发送",
	"Interface": "界面",
	"Invalid Tag": "无效标签",
	"January": "一月",
	"join our Discord for help.": "加入我们的 Discord 寻求帮助。",
	"JSON": "JSON",
	"JSON Preview": "JSON 预览",
	"July": "七月",
	"June": "六月",
	"JWT Expiration": "JWT 过期",
	"JWT Token": "JWT 令牌",
	"Keep Alive": "保持活动",
	"Keyboard shortcuts": "键盘快捷键",
	"Knowledge": "知识库",
	"Language": "语言",
	"large language models, locally.": "本地大语言模型",
	"Last Active": "最后在线时间",
	"Last Modified": "最后修改时间",
<<<<<<< HEAD
	"Leave empty for unlimited": "留空无限制",
=======
	"Leave empty for unlimited": "留空表示无限制",
>>>>>>> bccc6e08
	"Light": "浅色",
	"Listening...": "正在倾听...",
	"LLMs can make mistakes. Verify important information.": "大语言模型可能会生成误导性错误信息，请对关键信息加以验证。",
	"Lobe Chat": "Lobe 聊天",
	"Local Models": "本地模型",
	"LTR": "从左至右",
	"Made by OpenWebUI Community": "由 OpenWebUI 社区制作",
	"Make sure to enclose them with": "确保将它们包含在内",
	"Make sure to export a workflow.json file as API format from ComfyUI.": "确保从 ComfyUI 导出 API 格式的 workflow.json 文件。",
	"Manage": "管理",
	"Manage Models": "管理模型",
	"Manage Ollama Models": "管理 Ollama 模型",
	"Manage Pipelines": "管理 Pipeline",
	"March": "三月",
	"MAX FILE COUNT": "文件数量",
	"MAX FILE SIZE(MB)": "文件大小(MB)",
	"Max Tokens (num_predict)": "最多 Token (num_predict)",
<<<<<<< HEAD
	"Max Upload Count": "最大上传计数",
=======
	"Max Upload Count": "最大上传数量",
>>>>>>> bccc6e08
	"Max Upload Size": "最大上传大小",
	"Maximum of 3 models can be downloaded simultaneously. Please try again later.": "最多可以同时下载 3 个模型，请稍后重试。",
	"May": "五月",
	"Memories accessible by LLMs will be shown here.": "大语言模型可访问的记忆将在此显示。",
	"Memory": "记忆",
	"Memory added successfully": "记忆添加成功",
	"Memory cleared successfully": "记忆清除成功",
	"Memory deleted successfully": "记忆删除成功",
	"Memory updated successfully": "记忆更新成功",
	"Message Filter": "消息过滤",
	"Message Filter Settings": "消息过滤器设置",
	"Merge Responses": "合并回复",
	"Messages you send after creating your link won't be shared. Users with the URL will be able to view the shared chat.": "创建链接后发送的消息不会被共享。具有 URL 的用户将能够查看共享对话。",
	"Min P": "Min P",
	"Minimum Score": "最低分",
	"Mirostat": "Mirostat",
	"Mirostat Eta": "Mirostat Eta",
	"Mirostat Tau": "Mirostat Tau",
	"MMMM DD, YYYY": "YYYY年 MM月 DD日",
	"MMMM DD, YYYY HH:mm": "YYYY年 MM月 DD日 HH:mm",
	"MMMM DD, YYYY hh:mm:ss A": "YYYY年 MM月 DD日 hh:mm:ss A",
	"Model '{{modelName}}' has been successfully downloaded.": "模型'{{modelName}}'已成功下载。",
	"Model '{{modelTag}}' is already in queue for downloading.": "模型'{{modelTag}}'已在下载队列中。",
	"Model {{modelId}} not found": "未找到模型 {{modelId}}",
	"Model {{modelName}} is not vision capable": "模型 {{modelName}} 不支持视觉能力",
	"Model {{name}} is now {{status}}": "模型 {{name}} 现在是 {{status}}",
	"Model created successfully!": "模型创建成功！",
	"Model filesystem path detected. Model shortname is required for update, cannot continue.": "检测到模型文件系统路径，无法继续进行。更新操作需要提供模型简称。",
	"Model ID": "模型 ID",
	"Model not selected": "未选择模型",
	"Model Params": "模型参数",
	"Model updated successfully": "模型更新成功",
	"Model Whitelisting": "白名单模型",
	"Model(s) Whitelisted": "模型已加入白名单",
	"Modelfile Content": "模型文件内容",
	"Models": "模型",
	"More": "更多",
	"Name": "名称",
	"Name Tag": "标签",
	"Name your model": "为您的模型命名",
	"New Chat": "新对话",
	"New Password": "新密码",
	"No content to speak": "没有内容可朗读",
	"No documents found": "未找到文档",
	"No file selected": "未选中文件",
	"No results found": "未找到结果",
	"No search query generated": "未生成搜索查询",
	"No source available": "没有可用来源",
	"No valves to update": "没有需要更新的值",
	"None": "无",
	"Not factually correct": "事实并非如此",
	"Note: If you set a minimum score, the search will only return documents with a score greater than or equal to the minimum score.": "注意：如果设置了最低分数，搜索只会返回分数大于或等于最低分数的文档。",
	"Notifications": "桌面通知",
	"November": "十一月",
	"num_gpu (Ollama)": "num_gpu (Ollama)",
	"num_thread (Ollama)": "num_thread（Ollama）",
	"OAuth ID": "OAuth ID",
	"October": "十月",
	"Off": "关闭",
	"Okay, Let's Go!": "确认，开始使用！",
	"OLED Dark": "黑色",
	"Ollama": "Ollama",
	"Ollama API": "Ollama API",
	"Ollama API disabled": "Ollama API 已禁用",
	"Ollama API is disabled": "Ollama API 已禁用",
	"Ollama Version": "Ollama 版本",
	"On": "开启",
	"Only": "仅",
	"Only alphanumeric characters and hyphens are allowed in the command string.": "命令字符串中只允许使用英文字母，数字 (0-9) 以及连字符 (-)。",
	"Only the first {{count}} files will be processed.": "只有前 {{count}} 个文件会被处理。",
	"Oops! Hold tight! Your files are still in the processing oven. We're cooking them up to perfection. Please be patient and we'll let you know once they're ready.": "糟糕！请稍等！您的文件还在处理中。我们正在努力让它们达到最佳效果。请耐心等待，准备好后我们会通知您。",
	"Oops! Looks like the URL is invalid. Please double-check and try again.": "糟糕！此链接似乎为无效链接。请检查后重试。",
	"Oops! There was an error in the previous response. Please try again or contact admin.": "糟糕！之前的回复出现了错误。请重试或联系管理员。",
	"Oops! You're using an unsupported method (frontend only). Please serve the WebUI from the backend.": "糟糕！你正在使用不被支持的方法（仅前端）。请从后端提供 WebUI 服务。",
	"Open new chat": "打开新对话",
	"Open WebUI version (v{{OPEN_WEBUI_VERSION}}) is lower than required version (v{{REQUIRED_VERSION}})": "当前 Open WebUI 版本 (v{{OPEN_WEBUI_VERSION}}) 低于所需的版本 (v{{REQUIRED_VERSION}})",
	"OpenAI": "OpenAI",
	"OpenAI API": "OpenAI API",
	"OpenAI API Config": "OpenAI API 配置",
	"OpenAI API Key is required.": "需要 OpenAI API 密钥。",
	"OpenAI URL/Key required.": "需要 OpenAI URL/Key",
	"or": "或",
	"Other": "其他",
	"Password": "密码",
	"PDF document (.pdf)": "PDF 文档 (.pdf)",
	"PDF Extract Images (OCR)": "PDF 图像处理 (使用 OCR)",
	"pending": "待激活",
	"Permission denied when accessing media devices": "申请媒体设备权限被拒绝",
	"Permission denied when accessing microphone": "申请麦克风权限被拒绝",
	"Permission denied when accessing microphone: {{error}}": "申请麦克风权限被拒绝：{{error}}",
	"Personalization": "个性化",
	"Pin": "置顶",
	"Pinned": "已置顶",
	"Pipeline deleted successfully": "Pipeline 删除成功",
	"Pipeline downloaded successfully": "Pipeline 下载成功",
	"Pipelines": "Pipeline",
	"Pipelines Not Detected": "未检测到 Pipeline",
	"Pipelines Valves": "Pipeline 值",
	"Plain text (.txt)": "TXT 文档 (.txt)",
	"Plain markdown (.md)": "MD 文档 (.md)",
	"Playground": "AI 对话游乐场",
	"Please carefully review the following warnings:": "请仔细阅读以下警告信息：",
	"Positive attitude": "积极的态度",
	"Preview": "预览",
	"Previous 30 days": "过去 30 天",
	"Previous 7 days": "过去 7 天",
	"Profile Image": "用户头像",
	"Prompt": "提示词",
	"Prompt (e.g. Tell me a fun fact about the Roman Empire)": "提示（例如：给我讲一个关于罗马帝国的趣事。）",
	"Prompt Content": "提示词内容",
	"Prompt suggestions": "提示词建议",
	"Prompts": "提示词",
	"Pull \"{{searchValue}}\" from Ollama.com": "从 Ollama.com 拉取 \"{{searchValue}}\"",
	"Pull a model from Ollama.com": "从 Ollama.com 拉取一个模型",
	"Query Params": "查询参数",
	"Random Chat Background Image": "随机对话背景图片",
	"Random background image has been enabled, you will get a new background image every time you refresh the page~": "✨已启用随机背景图片，每次刷新页面都会获得新的背景图片~",
	"RAG Template": "RAG 提示词模板",
	"Read Aloud": "朗读",
	"Record voice": "录音",
	"Redirecting you to OpenWebUI Community": "正在将您重定向到 OpenWebUI 社区",
	"Refer to yourself as \"User\" (e.g., \"User is learning Spanish\")": "使用\"User\" (用户) 来指代自己（例如：“User 正在学习西班牙语”）",
	"Refresh": "刷新",
	"Refused when it shouldn't have": "无理拒绝",
	"Regenerate": "重新生成",
	"Release Notes": "更新日志",
	"Remove": "移除",
	"Remove Model": "移除模型",
	"Rename": "重命名",
	"Repeat Last N": "重复最后 N 次",
	"Replace bad words": "替换敏感词",
	"Request Mode": "请求模式",
	"Reranking Model": "重排模型",
	"Reranking model disabled": "重排模型已禁用",
	"Reranking model set to \"{{reranking_model}}\"": "重排模型设置为 \"{{reranking_model}}\"",
	"Reset": "重置",
	"Reset Upload Directory": "重置上传目录",
	"Reset Vector Storage": "重置向量存储",
	"Response AutoCopy to Clipboard": "自动复制回复到剪贴板",
	"Response notifications cannot be activated as the website permissions have been denied. Please visit your browser settings to grant the necessary access.": "无法激活回复时发送通知。请检查浏览器设置，并授予必要的访问权限。",
	"Response splitting": "拆分回复",
	"Role": "权限组",
	"Rosé Pine": "玫瑰紫",
	"Rosé Pine Dawn": "玫瑰粉",
	"RTL": "从右至左",
	"Run": "运行",
	"Run Llama 2, Code Llama, and other models. Customize and create your own.": "运行 Llama 2、Code Llama 和其他模型。自定义和创建您自己的模型。",
	"Running": "运行中",
	"Save": "保存",
	"Save & Create": "保存并创建",
	"Save & Update": "保存并更新",
	"Save Tag": "保存标签",
	"Saving chat logs directly to your browser's storage is no longer supported. Please take a moment to download and delete your chat logs by clicking the button below. Don't worry, you can easily re-import your chat logs to the backend through": "我们不再支持将聊天记录直接保存到浏览器的存储空间。请点击下面的按钮下载并删除您的聊天记录。别担心，您可以轻松地将聊天记录重新导入到后台。",
	"Scan": "立即扫描",
	"Scan complete!": "扫描完成！",
	"Scan for documents from {{path}}": "从 {{path}} 扫描文档",
	"Scroll to bottom when switching between branches": "在分支间切换时滚动到底部",
	"Search": "搜索",
	"Search a model": "搜索模型",
	"Search Chats": "搜索对话",
	"Search Documents": "搜索文档",
	"Search Functions": "搜索函数",
	"Search Models": "搜索模型",
	"Search Prompts": "搜索提示词",
	"Search Query Generation Prompt": "搜索查询生成提示",
	"Search Query Generation Prompt Length Threshold": "搜索查询生成提示长度阈值",
	"Search Result Count": "搜索结果数量",
	"Search Tools": "搜索工具",
	"Searched {{count}} sites_other": "搜索到 {{count}} 个结果",
	"Searching \"{{searchQuery}}\"": "搜索 \"{{searchQuery}}\" 中",
	"Searching Knowledge for \"{{searchQuery}}\"": "检索有关 \"{{searchQuery}}\" 的知识中",
	"Searxng Query URL": "Searxng 查询 URL",
	"See readme.md for instructions": "查看 readme.md 以获取说明",
	"See what's new": "查阅最新更新内容",
	"Seed": "种子 (Seed)",
	"Select a base model": "选择一个基础模型",
	"Select a engine": "选择一个搜索引擎",
	"Select a function": "选择一个函数",
	"Select a model": "选择一个模型",
	"Select a pipeline": "选择一个管道",
	"Select a pipeline url": "选择一个管道 URL",
	"Select a tool": "选择一个工具",
	"Select an Ollama instance": "选择一个 Ollama 实例",
	"Select Documents": "选择文档",
	"Select Engine": "选择引擎",
	"Select model": "选择模型",
	"Select only one model to call": "请仅选择一个模型来呼叫",
	"Select restricted message warning acceptance type": "选择受限消息警告接受类型",
	"Selected model(s) do not support image inputs": "已选择的模型不支持发送图像",
	"Send": "发送",
	"Send a Message": "输入消息",
	"Send message": "发送消息",
	"September": "九月",
	"Serper API Key": "Serper API 密钥",
	"Serply API Key": "Serply API 密钥",
	"Serpstack API Key": "Serpstack API 密钥",
	"Server connection verified": "已验证服务器连接",
	"Set as default": "设为默认",
	"Set Default Model": "设置默认模型",
	"Set embedding model (e.g. {{model}})": "设置语义向量模型 (例如：{{model}})",
	"Set Image Size": "设置图片分辨率",
	"Set reranking model (e.g. {{model}})": "设置重排模型 (例如：{{model}})",
	"Set Steps": "设置步骤",
	"Set Task Model": "设置任务模型",
	"Set Voice": "设置声音",
	"Set Model": "设置模型",
	"Settings": "设置",
	"Settings saved successfully!": "设置已保存",
	"Share": "分享",
	"Share Chat": "分享对话",
	"Share to OpenWebUI Community": "分享到 OpenWebUI 社区",
	"short-summary": "简短总结",
	"Show": "显示",
	"Show Admin Details in Account Pending Overlay": "在用户待激活界面中显示管理员邮箱等详细信息",
	"Show Model": "显示",
	"Show shortcuts": "显示快捷方式",
	"Show your support!": "表达你的支持！",
	"Showcased creativity": "很有创意",
	"Sign in": "登录",
	"Sign Out": "登出",
	"Sign up": "注册",
	"Signing in": "正在登录",
	"vip": "VIP",
	"svip": "SVIP",
	"Source": "来源",
	"Speech recognition error: {{error}}": "语音识别错误：{{error}}",
	"Speech-to-Text Engine": "语音转文本引擎",
	"Stop Sequence": "停止序列 (Stop Sequence)",
	"STDOUT/STDERR": "标准输出/标准错误",
	"STT Model": "语音转文本模型",
	"STT Settings": "语音转文本设置",
	"Submit": "提交",
	"Subtitle (e.g. about the Roman Empire)": "副标题（例如：关于罗马帝国的副标题）",
	"Success": "成功",
	"Successfully updated.": "成功更新。",
	"Suggested": "建议",
	"Support": "支持",
	"Support this plugin:": "支持此插件",
	"System": "系统",
	"System Prompt": "系统提示词 (System Prompt)",
	"Tags": "标签",
	"Talking to ": "当前对话模型：",
	"Tap to interrupt": "点击以中断",
	"Tavily API Key": "Tavily API 密钥",
	"Tell us more:": "请告诉我们更多细节",
	"Temperature": "温度 (Temperature)",
	"Template": "模板",
	"Temporary Chat": "临时对话",
	"Text Completion": "文本完成",
	"Text-to-Speech Engine": "文本转语音引擎",
	"Tfs Z": "Tfs Z",
	"Thanks for your feedback!": "感谢您的反馈！",
	"The developers behind this plugin are passionate volunteers from the community. If you find this plugin helpful, please consider contributing to its development.": "本插件的背后开发者是社区中热情的志愿者。如果此插件有帮助到您，烦请考虑一下为它的开发做出贡献。",
<<<<<<< HEAD
	"The maximum file size in MB. If the file size exceeds this limit, the file will not be uploaded.": "最大文件大小 （MB）。如果文件大小超过此限制，则不会上传文件。",
	"The maximum number of files that can be used at once in chat. If the number of files exceeds this limit, the files will not be uploaded.": "聊天中一次可以使用的最大文件数。如果文件数量超过此限制，则不会上传文件。",
=======
	"The maximum file size in MB. If the file size exceeds this limit, the file will not be uploaded.": "最大文件大小（MB）。如果文件大小超过此限制，则无法上传该文件。",
	"The maximum number of files that can be used at once in chat. If the number of files exceeds this limit, the files will not be uploaded.": "在单次对话中可以使用的最大文件数。如果文件数超过此限制，则文件不会上传。",
>>>>>>> bccc6e08
	"The score should be a value between 0.0 (0%) and 1.0 (100%).": "分值应介于 0.0（0%）和 1.0（100%）之间。",
	"Theme": "主题",
	"Thinking...": "正在思考...",
	"This action cannot be undone. Do you wish to continue?": "此操作无法撤销。是否确认继续？",
	"This ensures that your valuable conversations are securely saved to your backend database. Thank you!": "这将确保您的宝贵对话被安全地保存到后台数据库中。感谢！",
	"This is an experimental feature, it may not function as expected and is subject to change at any time.": "这是一个实验功能，可能不会如预期那样工作，而且可能随时发生变化。",
	"This will delete": "这将删除",
	"Thorough explanation": "解释较为详细",
	"Tika": "Tika",
	"Tika Server URL required.": "请输入 Tika 服务器地址。",
	"Tip: Update multiple variable slots consecutively by pressing the tab key in the chat input after each replacement.": "提示：在每次替换后，在对话输入中按 Tab 键可以连续更新多个变量。",
	"Title": "标题",
	"Title (e.g. Tell me a fun fact)": "标题（例如 给我讲一个有趣的事实）",
	"Title Auto-Generation": "自动生成标题",
	"Title cannot be an empty string.": "标题不能为空。",
	"Title Generation Prompt": "用于自动生成标题的提示词",
	"to": "到",
	"To access the available model names for downloading,": "要访问可下载的模型名称，",
	"To access the GGUF models available for downloading,": "要访问可下载的 GGUF 模型，",
	"To access the WebUI, please reach out to the administrator. Admins can manage user statuses from the Admin Panel.": "请联系管理员以访问。管理员可以在后台管理面板中管理用户状态。",
	"To add documents here, upload them to the \"Documents\" workspace first.": "要在此处添加文档，请先将它们上传到工作空间中的“文档”内。",
	"to chat input.": "到对话输入。",
	"To select actions here, add them to the \"Functions\" workspace first.": "要在这里选择自动化，请先将它们添加到工作空间中的“函数”。",
	"To select filters here, add them to the \"Functions\" workspace first.": "要在这里选择过滤器，请先将它们添加到工作空间中的“函数”。",
	"To select toolkits here, add them to the \"Tools\" workspace first.": "要在这里选择工具包，请先将它们添加到工作空间中的“工具”。",
	"Today": "今天",
	"Toggle settings": "切换设置",
	"Toggle sidebar": "切换侧边栏",
	"Tokens To Keep On Context Refresh (num_keep)": "在语境刷新时需保留的 Tokens",
	"Tool created successfully": "工具创建成功",
	"Tool deleted successfully": "工具删除成功",
	"Tool imported successfully": "工具导入成功",
	"Tool updated successfully": "工具更新成功",
	"Toolkit Description (e.g. A toolkit for performing various operations)": "工具包描述（例如：用于执行各种操作的工具包）",
	"Toolkit ID (e.g. my_toolkit)": "工具包 ID（例如：my_toolkit）",
	"Toolkit Name (e.g. My ToolKit)": "工具包名（例如：我的工具包）",
	"Tools": "工具",
	"Tools are a function calling system with arbitrary code execution": "工具是一个具有任意代码执行能力的函数调用系统",
	"Tools have a function calling system that allows arbitrary code execution": "注意：工具有权执行任意代码",
	"Tools have a function calling system that allows arbitrary code execution.": "注意：工具有权执行任意代码。",
	"Top K": "Top K",
	"Top P": "Top P",
	"Trouble accessing Ollama?": "访问 Ollama 时遇到问题？",
	"TTS Model": "文本转语音模型",
	"TTS Settings": "文本转语音设置",
	"TTS Voice": "文本转语音音色",
	"Type": "类型",
	"Type Hugging Face Resolve (Download) URL": "输入 Hugging Face 解析（下载）URL",
	"Uh-oh! There was an issue connecting to {{provider}}.": "糟糕！连接到 {{provider}} 时出现问题。",
	"UI": "界面",
	"Unknown file type '{{file_type}}'. Proceeding with the file upload anyway.": "未知文件类型“{{file_type}}”，将无视继续上传文件。",
	"Unpin": "取消置顶",
	"Update": "更新",
	"Update and Copy Link": "更新和复制链接",
	"Update password": "更新密码",
	"Updated at": "更新于",
	"Upload": "上传",
	"Upload a GGUF model": "上传一个 GGUF 模型",
	"Upload Files": "上传文件",
	"Upload Pipeline": "上传 Pipeline",
	"Upload Progress": "上传进度",
	"URL Mode": "URL 模式",
	"Use '#' in the prompt input to load and select your documents.": "在输入框中输入'#'号来选择你需要发送的文档。",
	"Use Gravatar": "使用来自 Gravatar 的头像",
	"Use Initials": "使用首个字符作为头像",
	"use_mlock (Ollama)": "use_mlock（Ollama）",
	"use_mmap (Ollama)": "use_mmap （Ollama）",
	"user": "用户",
	"User location successfully retrieved.": "成功检索到用户位置。",
	"User Permissions": "用户权限",
	"Users": "用户",
	"Utilize": "利用",
	"Valid time units:": "有效时间单位：",
	"Valves": "值",
	"Valves updated": "已更新值",
	"Valves updated successfully": "值更新成功",
	"variable": "变量",
	"variable to have them replaced with clipboard content.": "变量将被剪贴板内容替换。",
	"Version": "版本",
	"Voice": "语音",
	"Warning": "警告",
	"Warning:": "警告：",
	"Warning: If you update or change your embedding model, you will need to re-import all documents.": "警告：如果您修改了语义向量模型，则需要重新导入所有文档。",
	"Web": "网页",
	"Web API": "网页 API",
	"Web Loader Settings": "网页爬取设置",
	"Web Search": "网络搜索",
	"Web Search Engine": "网络搜索引擎",
	"Webhook URL": "Webhook URL",
	"WebUI Settings": "WebUI 设置",
	"WebUI will make requests to": "WebUI 将请求",
	"Wechat App Secret": "企业微信机器人密钥",
	"Wechat Notice Suffix": "企业微信机器人通知后缀",
	"What’s New in": "最近更新内容于",
	"Whisper (Local)": "Whisper (本地)",
	"Widescreen Mode": "宽屏模式",
	"Workspace": "工作空间",
	"Write a prompt suggestion (e.g. Who are you?)": "写一个提示词建议（例如：你是谁？）",
	"Write a summary in 50 words that summarizes [topic or keyword].": "用 50 个字写一个总结 [主题或关键词]。",
	"Model Status": "模型状态",
	"Yesterday": "昨天",
	"You": "你",
<<<<<<< HEAD
	"You can only chat with a maximum of {{maxCount}} file(s) at a time.": "您一次最多只能与 {{maxCount}} 个文件聊天。",
=======
	"You can only chat with a maximum of {{maxCount}} file(s) at a time.": "每次对话最多仅能附上 {{maxCount}} 个文件。",
>>>>>>> bccc6e08
	"You can personalize your interactions with LLMs by adding memories through the 'Manage' button below, making them more helpful and tailored to you.": "通过点击下方的“管理”按钮，你可以添加记忆，以个性化大语言模型的互动，使其更有用，更符合你的需求。",
	"You cannot clone a base model": "你不能复制基础模型",
	"You have no archived conversations.": "你没有已归档的对话。",
	"You have shared this chat": "你之前已经分享过此",
	"You're a helpful assistant.": "你是一个有帮助的助手。",
	"You're now logged in.": "已登录。",
	"Your account status is currently pending activation.": "您的账号当前状态为待激活。",
	"Your entire contribution will go directly to the plugin developer; Open WebUI does not take any percentage. However, the chosen funding platform might have its own fees.": "您的全部捐款将直接给到插件开发者，Open WebUI 不会收取任何比例。但众筹平台可能会有服务费、抽成。",
	"Youtube": "YouTube",
	"Youtube Loader Settings": "YouTube 爬取设置"
}<|MERGE_RESOLUTION|>--- conflicted
+++ resolved
@@ -377,11 +377,7 @@
 	"large language models, locally.": "本地大语言模型",
 	"Last Active": "最后在线时间",
 	"Last Modified": "最后修改时间",
-<<<<<<< HEAD
-	"Leave empty for unlimited": "留空无限制",
-=======
 	"Leave empty for unlimited": "留空表示无限制",
->>>>>>> bccc6e08
 	"Light": "浅色",
 	"Listening...": "正在倾听...",
 	"LLMs can make mistakes. Verify important information.": "大语言模型可能会生成误导性错误信息，请对关键信息加以验证。",
@@ -399,11 +395,7 @@
 	"MAX FILE COUNT": "文件数量",
 	"MAX FILE SIZE(MB)": "文件大小(MB)",
 	"Max Tokens (num_predict)": "最多 Token (num_predict)",
-<<<<<<< HEAD
-	"Max Upload Count": "最大上传计数",
-=======
 	"Max Upload Count": "最大上传数量",
->>>>>>> bccc6e08
 	"Max Upload Size": "最大上传大小",
 	"Maximum of 3 models can be downloaded simultaneously. Please try again later.": "最多可以同时下载 3 个模型，请稍后重试。",
 	"May": "五月",
@@ -657,13 +649,8 @@
 	"Tfs Z": "Tfs Z",
 	"Thanks for your feedback!": "感谢您的反馈！",
 	"The developers behind this plugin are passionate volunteers from the community. If you find this plugin helpful, please consider contributing to its development.": "本插件的背后开发者是社区中热情的志愿者。如果此插件有帮助到您，烦请考虑一下为它的开发做出贡献。",
-<<<<<<< HEAD
-	"The maximum file size in MB. If the file size exceeds this limit, the file will not be uploaded.": "最大文件大小 （MB）。如果文件大小超过此限制，则不会上传文件。",
-	"The maximum number of files that can be used at once in chat. If the number of files exceeds this limit, the files will not be uploaded.": "聊天中一次可以使用的最大文件数。如果文件数量超过此限制，则不会上传文件。",
-=======
 	"The maximum file size in MB. If the file size exceeds this limit, the file will not be uploaded.": "最大文件大小（MB）。如果文件大小超过此限制，则无法上传该文件。",
 	"The maximum number of files that can be used at once in chat. If the number of files exceeds this limit, the files will not be uploaded.": "在单次对话中可以使用的最大文件数。如果文件数超过此限制，则文件不会上传。",
->>>>>>> bccc6e08
 	"The score should be a value between 0.0 (0%) and 1.0 (100%).": "分值应介于 0.0（0%）和 1.0（100%）之间。",
 	"Theme": "主题",
 	"Thinking...": "正在思考...",
@@ -766,11 +753,7 @@
 	"Model Status": "模型状态",
 	"Yesterday": "昨天",
 	"You": "你",
-<<<<<<< HEAD
-	"You can only chat with a maximum of {{maxCount}} file(s) at a time.": "您一次最多只能与 {{maxCount}} 个文件聊天。",
-=======
 	"You can only chat with a maximum of {{maxCount}} file(s) at a time.": "每次对话最多仅能附上 {{maxCount}} 个文件。",
->>>>>>> bccc6e08
 	"You can personalize your interactions with LLMs by adding memories through the 'Manage' button below, making them more helpful and tailored to you.": "通过点击下方的“管理”按钮，你可以添加记忆，以个性化大语言模型的互动，使其更有用，更符合你的需求。",
 	"You cannot clone a base model": "你不能复制基础模型",
 	"You have no archived conversations.": "你没有已归档的对话。",
