{
	"'s', 'm', 'h', 'd', 'w' or '-1' for no expiration.": "'s', 'm', 'h', 'd', 'w' или '-1' за неограничен срок.",
	"(Beta)": "(Бета)",
	"(e.g. `sh webui.sh --api`)": "(например `sh webui.sh --api`)",
	"(latest)": "(последна)",
	"{{modelName}} is thinking...": "{{modelName}} мисли ...",
	"{{user}}'s Chats": "",
	"{{webUIName}} Backend Required": "{{webUIName}} Изисква се Бекенд",
	"a user": "потребител",
	"About": "Относно",
	"Account": "Акаунт",
	"Accurate information": "",
	"Add": "",
	"Add a model": "Добавяне на модел",
	"Add a model tag name": "Добавяне на име на таг за модел",
	"Add a short description about what this modelfile does": "Добавяне на кратко описание за това какво прави този модфайл",
	"Add a short title for this prompt": "Добавяне на кратко заглавие за този промпт",
	"Add a tag": "Добавяне на таг",
<<<<<<< HEAD
=======
	"Add custom prompt": "Добавяне на собствен промпт",
>>>>>>> 7068ea92
	"Add Docs": "Добавяне на Документи",
	"Add Files": "Добавяне на Файлове",
	"Add Memory": "",
	"Add message": "Добавяне на съобщение",
	"Add Model": "",
	"Add Tags": "добавяне на тагове",
	"Add User": "",
	"Adjusting these settings will apply changes universally to all users.": "При промяна на тези настройки промените се прилагат за всички потребители.",
	"admin": "админ",
	"Admin Panel": "Панел на Администратор",
	"Admin Settings": "Настройки на Администратор",
	"Advanced Parameters": "Разширени Параметри",
	"all": "всички",
	"All Documents": "",
	"All Users": "Всички Потребители",
	"Allow": "Позволи",
	"Allow Chat Deletion": "Позволи Изтриване на Чат",
	"alphanumeric characters and hyphens": "алфанумерични знаци и тире",
	"Already have an account?": "Вече имате акаунт? ",
	"an assistant": "асистент",
	"and": "и",
	"and create a new shared link.": "",
	"API Base URL": "API Базов URL",
	"API Key": "API Ключ",
	"API Key created.": "",
	"API keys": "",
	"API RPM": "API RPM",
	"April": "",
	"Archive": "",
	"Archived Chats": "",
	"are allowed - Activate this command by typing": "са разрешени - Активирайте тази команда чрез въвеждане",
	"Are you sure?": "Сигурни ли сте?",
<<<<<<< HEAD
=======
	"Attach file": "Прикачване на файл",
>>>>>>> 7068ea92
	"Attention to detail": "",
	"Audio": "Аудио",
	"August": "",
	"Auto-playback response": "Аувтоматично възпроизвеждане на Отговора",
	"Auto-send input after 3 sec.": "Аувтоматично изпращане на входа след 3 сек.",
	"AUTOMATIC1111 Base URL": "AUTOMATIC1111 Базов URL",
	"AUTOMATIC1111 Base URL is required.": "AUTOMATIC1111 Базов URL е задължителен.",
	"available!": "наличен!",
	"Back": "Назад",
	"Bad Response": "",
	"before": "",
	"Being lazy": "",
	"Builder Mode": "Режим на Създаване",
	"Bypass SSL verification for Websites": "",
	"Cancel": "Отказ",
	"Categories": "Категории",
	"Change Password": "Промяна на Парола",
	"Chat": "Чат",
	"Chat Bubble UI": "",
	"Chat direction": "",
	"Chat History": "Чат История",
	"Chat History is off for this browser.": "Чат История е изключен за този браузър.",
	"Chats": "Чатове",
	"Check Again": "Проверете Още Веднъж",
	"Check for updates": "Проверка за актуализации",
	"Checking for updates...": "Проверка за актуализации...",
	"Choose a model before saving...": "Изберете модел преди запазване...",
	"Chunk Overlap": "Chunk Overlap",
	"Chunk Params": "Chunk Params",
	"Chunk Size": "Chunk Size",
	"Citation": "Цитат",
	"Click here for help.": "Натиснете тук за помощ.",
	"Click here to": "",
	"Click here to check other modelfiles.": "Натиснете тук за проверка на други моделфайлове.",
	"Click here to select": "Натиснете тук, за да изберете",
	"Click here to select a csv file.": "",
	"Click here to select documents.": "Натиснете тук, за да изберете документи.",
	"click here.": "натиснете тук.",
	"Click on the user role button to change a user's role.": "Натиснете върху бутона за промяна на ролята на потребителя.",
	"Close": "Затвори",
	"Collection": "Колекция",
	"ComfyUI": "",
	"ComfyUI Base URL": "",
	"ComfyUI Base URL is required.": "",
	"Command": "Команда",
	"Confirm Password": "Потвърди Парола",
	"Connections": "Връзки",
	"Content": "Съдържание",
	"Context Length": "Дължина на Контекста",
	"Continue Response": "",
	"Conversation Mode": "Режим на Чат",
	"Copied shared chat URL to clipboard!": "",
	"Copy": "",
	"Copy last code block": "Копиране на последен код блок",
	"Copy last response": "Копиране на последен отговор",
	"Copy Link": "",
	"Copying to clipboard was successful!": "Копирането в клипборда беше успешно!",
	"Create a concise, 3-5 word phrase as a header for the following query, strictly adhering to the 3-5 word limit and avoiding the use of the word 'title':": "Създайте кратка фраза от 3-5 думи като заглавие за следващото запитване, като стриктно спазвате ограничението от 3-5 думи и избягвате използването на думата 'заглавие':",
	"Create a modelfile": "Създаване на модфайл",
	"Create Account": "Създаване на Акаунт",
	"Create new key": "",
	"Create new secret key": "",
	"Created at": "Създадено на",
	"Created At": "",
	"Current Model": "Текущ модел",
	"Current Password": "Текуща Парола",
	"Custom": "Персонализиран",
	"Customize Ollama models for a specific purpose": "Персонализиране на Ollama моделите за конкретна цел",
	"Dark": "Тъмен",
	"Dashboard": "",
	"Database": "База данни",
	"December": "",
	"Default": "По подразбиране",
	"Default (Automatic1111)": "По подразбиране (Automatic1111)",
	"Default (SentenceTransformers)": "",
	"Default (Web API)": "По подразбиране (Web API)",
	"Default model updated": "Моделът по подразбиране е обновен",
	"Default Prompt Suggestions": "Промпт Предложения по подразбиране",
	"Default User Role": "Роля на потребителя по подразбиране",
	"delete": "изтриване",
	"Delete": "",
	"Delete a model": "Изтриване на модел",
	"Delete chat": "Изтриване на чат",
	"Delete Chat": "",
	"Delete Chats": "Изтриване на Чатове",
	"delete this link": "",
	"Delete User": "",
	"Deleted {{deleteModelTag}}": "Изтрито {{deleteModelTag}}",
	"Deleted {{tagName}}": "",
	"Description": "Описание",
	"Didn't fully follow instructions": "",
	"Disabled": "Деактивиран",
	"Discover a modelfile": "Откриване на модфайл",
	"Discover a prompt": "Откриване на промпт",
	"Discover, download, and explore custom prompts": "Откриване, сваляне и преглед на персонализирани промптове",
	"Discover, download, and explore model presets": "Откриване, сваляне и преглед на пресетове на модели",
	"Display the username instead of You in the Chat": "Показване на потребителското име вместо Вие в чата",
	"Document": "Документ",
	"Document Settings": "Документ Настройки",
	"Documents": "Документи",
	"does not make any external connections, and your data stays securely on your locally hosted server.": "няма външни връзки, и вашите данни остават сигурни на локално назначен сървър.",
	"Don't Allow": "Не Позволявай",
	"Don't have an account?": "Нямате акаунт?",
	"Don't like the style": "",
	"Download": "",
	"Download canceled": "",
	"Download Database": "Сваляне на база данни",
	"Drop any files here to add to the conversation": "Пускане на файлове тук, за да ги добавите в чата",
	"e.g. '30s','10m'. Valid time units are 's', 'm', 'h'.": "напр. '30с','10м'. Валидни единици са 'с', 'м', 'ч'.",
	"Edit": "",
	"Edit Doc": "Редактиране на документ",
	"Edit User": "Редактиране на потребител",
	"Email": "Имейл",
	"Embedding Model": "",
	"Embedding Model Engine": "",
	"Embedding model set to \"{{embedding_model}}\"": "",
	"Enable Chat History": "Вклюване на Чат История",
	"Enable New Sign Ups": "Вклюване на Нови Потребители",
	"Enabled": "Включено",
	"Ensure your CSV file includes 4 columns in this order: Name, Email, Password, Role.": "",
	"Enter {{role}} message here": "Въведете съобщение за {{role}} тук",
	"Enter a detail about yourself for your LLMs to recall": "",
	"Enter Chunk Overlap": "Въведете Chunk Overlap",
	"Enter Chunk Size": "Въведете Chunk Size",
	"Enter Image Size (e.g. 512x512)": "Въведете размер на изображението (напр. 512x512)",
	"Enter language codes": "",
	"Enter LiteLLM API Base URL (litellm_params.api_base)": "Въведете LiteLLM API Base URL (litellm_params.api_base)",
	"Enter LiteLLM API Key (litellm_params.api_key)": "Въведете LiteLLM API Key (litellm_params.api_key)",
	"Enter LiteLLM API RPM (litellm_params.rpm)": "Въведете LiteLLM API RPM (litellm_params.rpm)",
	"Enter LiteLLM Model (litellm_params.model)": "Въведете LiteLLM Model (litellm_params.model)",
	"Enter Max Tokens (litellm_params.max_tokens)": "Въведете Max Tokens (litellm_params.max_tokens)",
	"Enter model tag (e.g. {{modelTag}})": "Въведете таг на модел (напр. {{modelTag}})",
	"Enter Number of Steps (e.g. 50)": "Въведете брой стъпки (напр. 50)",
	"Enter Score": "",
	"Enter stop sequence": "Въведете стоп последователност",
	"Enter Top K": "Въведете Top K",
	"Enter URL (e.g. http://127.0.0.1:7860/)": "Въведете URL (напр. http://127.0.0.1:7860/)",
	"Enter URL (e.g. http://localhost:11434)": "",
	"Enter Your Email": "Въведете имейл",
	"Enter Your Full Name": "Въведете вашето пълно име",
	"Enter Your Password": "Въведете вашата парола",
	"Enter Your Role": "",
	"Experimental": "Експериментално",
	"Export All Chats (All Users)": "Експортване на всички чатове (За всички потребители)",
	"Export Chats": "Експортване на чатове",
	"Export Documents Mapping": "Експортване на документен мапинг",
	"Export Modelfiles": "Експортване на модфайлове",
	"Export Prompts": "Експортване на промптове",
	"Failed to create API Key.": "",
	"Failed to read clipboard contents": "Грешка при четене на съдържанието от клипборда",
	"February": "",
	"Feel free to add specific details": "",
	"File Mode": "Файл Мод",
	"File not found.": "Файл не е намерен.",
	"Fingerprint spoofing detected: Unable to use initials as avatar. Defaulting to default profile image.": "",
	"Fluidly stream large external response chunks": "Плавно предаване на големи части от външен отговор",
	"Focus chat input": "Фокусиране на чат вход",
	"Followed instructions perfectly": "",
	"Format your variables using square brackets like this:": "Форматирайте вашите променливи, като използвате квадратни скоби, както следва:",
	"From (Base Model)": "От (Базов модел)",

	"Full Screen Mode": "На Цял екран",
	"General": "Основни",
	"General Settings": "Основни Настройки",
	"Generation Info": "",
	"Good Response": "",
	"h:mm a": "",
	"has no conversations.": "",
	"Hello, {{name}}": "Здравей, {{name}}",
	"Help": "",
	"Hide": "Скрий",
	"Hide Additional Params": "Скрий допълнителни параметри",
	"How can I help you today?": "Как мога да ви помогна днес?",
	"Hybrid Search": "",
	"Image Generation (Experimental)": "Генерация на изображения (Експериментално)",
	"Image Generation Engine": "Двигател за генериране на изображения",
	"Image Settings": "Настройки на изображения",
	"Images": "Изображения",
	"Import Chats": "Импортване на чатове",
	"Import Documents Mapping": "Импортване на документен мапинг",
	"Import Modelfiles": "Импортване на модфайлове",
	"Import Prompts": "Импортване на промптове",
	"Include `--api` flag when running stable-diffusion-webui": "Включете флага `--api`, когато стартирате stable-diffusion-webui",
<<<<<<< HEAD
=======
	"Input commands": "Въведете команди",
>>>>>>> 7068ea92
	"Interface": "Интерфейс",
	"Invalid Tag": "",
	"January": "",
	"join our Discord for help.": "свържете се с нашия Discord за помощ.",
	"JSON": "JSON",
	"July": "",
	"June": "",
	"JWT Expiration": "JWT Expiration",
	"JWT Token": "JWT Token",
	"Keep Alive": "Keep Alive",
	"Keyboard shortcuts": "Клавиши за бърз достъп",
	"Language": "Език",
	"Last Active": "",
	"Light": "Светъл",
	"Listening...": "Слушам...",
	"LLMs can make mistakes. Verify important information.": "LLMs могат да правят грешки. Проверете важните данни.",
	"LTR": "",
	"Made by OpenWebUI Community": "Направено от OpenWebUI общността",
	"Make sure to enclose them with": "Уверете се, че са заключени с",
	"Manage LiteLLM Models": "Управление на LiteLLM Моделите",
	"Manage Models": "Управление на Моделите",
	"Manage Ollama Models": "Управление на Ollama Моделите",
	"March": "",
	"Max Tokens": "Max Tokens",
	"Maximum of 3 models can be downloaded simultaneously. Please try again later.": "Максимум 3 модели могат да бъдат сваляни едновременно. Моля, опитайте отново по-късно.",
	"May": "",
	"Memories accessible by LLMs will be shown here.": "",
	"Memory": "",
	"Messages you send after creating your link won't be shared. Users with the URL will be able to view the shared chat.": "",
	"Minimum Score": "",
	"Mirostat": "Mirostat",
	"Mirostat Eta": "Mirostat Eta",
	"Mirostat Tau": "Mirostat Tau",
	"MMMM DD, YYYY": "MMMM DD, YYYY",
	"MMMM DD, YYYY HH:mm": "",
	"Model '{{modelName}}' has been successfully downloaded.": "Моделът '{{modelName}}' беше успешно свален.",
	"Model '{{modelTag}}' is already in queue for downloading.": "Моделът '{{modelTag}}' е вече в очакване за сваляне.",
	"Model {{modelId}} not found": "Моделът {{modelId}} не е намерен",
	"Model {{modelName}} already exists.": "Моделът {{modelName}} вече съществува.",
	"Model filesystem path detected. Model shortname is required for update, cannot continue.": "",
	"Model Name": "Име на модел",
	"Model not selected": "Не е избран модел",
	"Model Tag Name": "Име на таг на модел",
	"Model Whitelisting": "Модел Whitelisting",
	"Model(s) Whitelisted": "Модели Whitelisted",
	"Modelfile": "Модфайл",
	"Modelfile Advanced Settings": "Разширени настройки на модфайл",
	"Modelfile Content": "Съдържание на модфайл",
	"Modelfiles": "Модфайлове",
	"Models": "Модели",
	"More": "",
	"Name": "Име",
	"Name Tag": "Име Таг",
	"Name your modelfile": "Име на модфайла",
	"New Chat": "Нов чат",
	"New Password": "Нова парола",
	"No results found": "",
	"No source available": "Няма наличен източник",
	"Not factually correct": "",
	"Not sure what to add?": "Не сте сигурни, какво да добавите?",
	"Not sure what to write? Switch to": "Не сте сигурни, какво да напишете? Превключете към",
	"Note: If you set a minimum score, the search will only return documents with a score greater than or equal to the minimum score.": "",
	"Notifications": "Десктоп Известия",
	"November": "",
	"October": "",
	"Off": "Изкл.",
	"Okay, Let's Go!": "ОК, Нека започваме!",
	"OLED Dark": "",
	"Ollama": "",
	"Ollama Base URL": "Ollama Базов URL",
	"Ollama Version": "Ollama Версия",
	"On": "Вкл.",
	"Only": "Само",
	"Only alphanumeric characters and hyphens are allowed in the command string.": "Само алфанумерични знаци и тире са разрешени в командния низ.",
	"Oops! Hold tight! Your files are still in the processing oven. We're cooking them up to perfection. Please be patient and we'll let you know once they're ready.": "Упс! Задръжте! Файловете ви все още са в пещта за обработка. Готвим ги до съвършенство. Моля, бъдете търпеливи и ще ви уведомим, когато са готови.",
	"Oops! Looks like the URL is invalid. Please double-check and try again.": "Упс! Изглежда URL адресът е невалиден. Моля, проверете отново и опитайте пак.",
	"Oops! You're using an unsupported method (frontend only). Please serve the WebUI from the backend.": "Упс! Използвате неподдържан метод (само фронтенд). Моля, сервирайте WebUI от бекенда.",
	"Open": "Отвори",
	"Open AI": "Open AI",
	"Open AI (Dall-E)": "Open AI (Dall-E)",
	"Open new chat": "Отвори нов чат",
	"OpenAI": "",
	"OpenAI API": "OpenAI API",
	"OpenAI API Config": "",
	"OpenAI API Key is required.": "OpenAI API ключ е задължителен.",
	"OpenAI URL/Key required.": "",
	"or": "или",
	"Other": "",
	"Overview": "",
	"Parameters": "Параметри",
	"Password": "Парола",
	"PDF document (.pdf)": "",
	"PDF Extract Images (OCR)": "PDF Extract Images (OCR)",
	"pending": "в очакване",
	"Permission denied when accessing microphone: {{error}}": "Permission denied when accessing microphone: {{error}}",
	"Personalization": "",
	"Plain text (.txt)": "",
	"Playground": "Плейграунд",
	"Positive attitude": "",
	"Previous 30 days": "",
	"Previous 7 days": "",
	"Profile Image": "",
	"Prompt": "",
	"Prompt (e.g. Tell me a fun fact about the Roman Empire)": "",
	"Prompt Content": "Съдържание на промпта",
	"Prompt suggestions": "Промпт предложения",
	"Prompts": "Промптове",
	"Pull \"{{searchValue}}\" from Ollama.com": "",
	"Pull a model from Ollama.com": "Издърпайте модел от Ollama.com",
	"Pull Progress": "Прогрес на издърпването",
	"Query Params": "Query Параметри",
	"RAG Template": "RAG Шаблон",
	"Raw Format": "Raw Формат",
	"Read Aloud": "",
	"Record voice": "Записване на глас",
	"Redirecting you to OpenWebUI Community": "Пренасочване към OpenWebUI общността",
	"Refused when it shouldn't have": "",
	"Regenerate": "",
	"Release Notes": "Бележки по изданието",
	"Remove": "",
	"Remove Model": "",
	"Rename": "",
	"Repeat Last N": "Repeat Last N",
	"Repeat Penalty": "Repeat Penalty",
	"Request Mode": "Request Mode",
	"Reranking Model": "",
	"Reranking model disabled": "",
	"Reranking model set to \"{{reranking_model}}\"": "",
	"Reset Vector Storage": "Ресет Vector Storage",
	"Response AutoCopy to Clipboard": "Аувтоматично копиране на отговор в клипборда",
	"Role": "Роля",
	"Rosé Pine": "Rosé Pine",
	"Rosé Pine Dawn": "Rosé Pine Dawn",
	"RTL": "",
	"Save": "Запис",
	"Save & Create": "Запис & Създаване",
	"Save & Update": "Запис & Актуализиране",
	"Saving chat logs directly to your browser's storage is no longer supported. Please take a moment to download and delete your chat logs by clicking the button below. Don't worry, you can easily re-import your chat logs to the backend through": "Запазването на чат логове директно в хранилището на вашия браузър вече не се поддържа. Моля, отделете малко време, за да изтеглите и изтриете чат логовете си, като щракнете върху бутона по-долу. Не се притеснявайте, можете лесно да импортирате отново чат логовете си в бекенда чрез",
	"Scan": "Сканиране",
	"Scan complete!": "Сканиране завършено!",
	"Scan for documents from {{path}}": "Сканиране за документи в {{path}}",
	"Search": "Търси",
	"Search a model": "",
	"Search Documents": "Търси Документи",
	"Search Prompts": "Търси Промптове",
	"See readme.md for instructions": "Виж readme.md за инструкции",
	"See what's new": "Виж какво е новото",
	"Seed": "Seed",
	"Select a mode": "Изберете режим",
	"Select a model": "Изберете модел",
	"Select an Ollama instance": "Изберете Ollama инстанция",
<<<<<<< HEAD
=======
	"Select model": "Изберете модел",
	"Send": "",
>>>>>>> 7068ea92
	"Send a Message": "Изпращане на Съобщение",
	"Send message": "Изпращане на съобщение",
	"September": "",
	"Server connection verified": "Server connection verified",
	"Set as default": "Задай по подразбиране",
	"Set Default Model": "Задай Модел По Подразбиране",
	"Set embedding model (e.g. {{model}})": "",
	"Set Image Size": "Задай Размер на Изображението",
	"Set Model": "Задай Модел",
	"Set reranking model (e.g. {{model}})": "",
	"Set Steps": "Задай Стъпки",
	"Set Title Auto-Generation Model": "Задай Модел за Автоматично Генериране на Заглавие",
	"Set Voice": "Задай Глас",
	"Set Model": "Задай Модел",
	"Settings": "Настройки",
	"Settings saved successfully!": "Настройките са запазени успешно!",
	"Share": "",
	"Share Chat": "",
	"Share to OpenWebUI Community": "Споделите с OpenWebUI Общността",
	"short-summary": "short-summary",
	"Show": "Покажи",
	"Show Additional Params": "Покажи допълнителни параметри",
	"Show shortcuts": "Покажи",
	"Showcased creativity": "",
	"sidebar": "sidebar",
	"Sign in": "Вписване",
	"Sign Out": "Изход",
	"Sign up": "Регистрация",
	"Signing in": "",
	"Source": "Източник",
	"Speech recognition error: {{error}}": "Speech recognition error: {{error}}",
	"Speech-to-Text Engine": "Speech-to-Text Engine",
	"SpeechRecognition API is not supported in this browser.": "SpeechRecognition API is not supported in this browser.",
	"Stop Sequence": "Stop Sequence",
	"STT Settings": "STT Настройки",
	"Submit": "Изпращане",
	"Subtitle (e.g. about the Roman Empire)": "",
	"Success": "Успех",
	"Successfully updated.": "Успешно обновено.",
	"Suggested": "",
	"Symbol startup prompt": "Символ стартов опит",
	"Symbol startup prompt to activate RAG": "Символ стартов опит за активиране на RAG",
	"Symbol startup prompt to activate Chat Prompts": "Символ стартов опит за активиране на Чат насоки",
	"Symbol startup prompt to activate Specific Models": "Символ стартов опит за активиране на Специфични модели",
	"Sync All": "Синхронизиране на всички",
	"System": "Система",
	"System Prompt": "Системен Промпт",
	"Tags": "Тагове",
	"Tell us more:": "",
	"Temperature": "Температура",
	"Template": "Шаблон",
	"Text Completion": "Text Completion",
	"Text-to-Speech Engine": "Text-to-Speech Engine",
	"Tfs Z": "Tfs Z",
	"Thanks for your feedback!": "",
	"The score should be a value between 0.0 (0%) and 1.0 (100%).": "",
	"Theme": "Тема",
	"This ensures that your valuable conversations are securely saved to your backend database. Thank you!": "Това гарантира, че ценните ви разговори се запазват сигурно във вашата бекенд база данни. Благодарим ви!",
	"This setting does not sync across browsers or devices.": "Тази настройка не се синхронизира между браузъри или устройства.",
	"Thorough explanation": "",
	"Tip: Update multiple variable slots consecutively by pressing the tab key in the chat input after each replacement.": "Съвет: Актуализирайте няколко слота за променливи последователно, като натискате клавиша Tab в чат входа след всяка подмяна.",
	"Title": "Заглавие",
	"Title (e.g. Tell me a fun fact)": "",
	"Title Auto-Generation": "Автоматично Генериране на Заглавие",
	"Title cannot be an empty string.": "",
	"Title Generation Prompt": "Промпт за Генериране на Заглавие",
	"to": "в",
	"To access the available model names for downloading,": "За да получите достъп до наличните имена на модели за изтегляне,",
	"To access the GGUF models available for downloading,": "За да получите достъп до GGUF моделите, налични за изтегляне,",
	"to chat input.": "към чат входа.",
	"Today": "",
	"Toggle settings": "Toggle settings",
	"Toggle sidebar": "Toggle sidebar",
	"Top K": "Top K",
	"Top P": "Top P",
	"Trouble accessing Ollama?": "Проблеми с достъпът до Ollama?",
	"TTS Settings": "TTS Настройки",
	"Type Hugging Face Resolve (Download) URL": "Въведете Hugging Face Resolve (Download) URL",
	"Uh-oh! There was an issue connecting to {{provider}}.": "О, не! Възникна проблем при свързването с {{provider}}.",
	"Unknown File Type '{{file_type}}', but accepting and treating as plain text": "Непознат файлов тип '{{file_type}}', но се приема и обработва като текст",
	"Update and Copy Link": "",
	"Update password": "Обновяване на парола",
	"Upload a GGUF model": "Качване на GGUF модел",
	"Upload files": "Качване на файлове",
	"Upload Progress": "Прогрес на качването",
	"URL Mode": "URL Mode",
	"Use '#' in the prompt input to load and select your documents.": "Използвайте '#' във промпта за да заредите и изберете вашите документи.",
	"Use Gravatar": "Използвайте Gravatar",
	"Use Initials": "",
	"user": "потребител",
	"User Permissions": "Права на потребителя",
	"Users": "Потребители",
	"Utilize": "Използване",
	"Valid time units:": "Валидни единици за време:",
	"variable": "променлива",
	"variable to have them replaced with clipboard content.": "променливи да се заменят съдържанието от клипборд.",
	"Version": "Версия",
	"Warning: If you update or change your embedding model, you will need to re-import all documents.": "",
	"Web": "Уеб",
	"Web Loader Settings": "",
	"Web Params": "",
	"Webhook URL": "",
	"WebUI Add-ons": "WebUI Добавки",
	"WebUI Settings": "WebUI Настройки",
	"WebUI will make requests to": "WebUI ще направи заявки към",
	"What’s New in": "Какво е новото в",
	"When history is turned off, new chats on this browser won't appear in your history on any of your devices.": "Когато историята е изключена, нови чатове в този браузър ще не се показват в историята на никои от вашия профил.",
	"Whisper (Local)": "Whisper (Локален)",
	"Workspace": "",
	"Write a prompt suggestion (e.g. Who are you?)": "Напиши предложение за промпт (напр. Кой сте вие?)",
	"Write a summary in 50 words that summarizes [topic or keyword].": "Напиши описание в 50 знака, което описва [тема или ключова дума].",
	"Yesterday": "",
	"You": "",
	"You have no archived conversations.": "",
	"You have shared this chat": "",
	"You're a helpful assistant.": "Вие сте полезен асистент.",
	"You're now logged in.": "Сега, вие влязохте в системата.",
	"Youtube": "",
	"Youtube Loader Settings": ""
}<|MERGE_RESOLUTION|>--- conflicted
+++ resolved
@@ -16,10 +16,7 @@
 	"Add a short description about what this modelfile does": "Добавяне на кратко описание за това какво прави този модфайл",
 	"Add a short title for this prompt": "Добавяне на кратко заглавие за този промпт",
 	"Add a tag": "Добавяне на таг",
-<<<<<<< HEAD
-=======
 	"Add custom prompt": "Добавяне на собствен промпт",
->>>>>>> 7068ea92
 	"Add Docs": "Добавяне на Документи",
 	"Add Files": "Добавяне на Файлове",
 	"Add Memory": "",
@@ -52,10 +49,7 @@
 	"Archived Chats": "",
 	"are allowed - Activate this command by typing": "са разрешени - Активирайте тази команда чрез въвеждане",
 	"Are you sure?": "Сигурни ли сте?",
-<<<<<<< HEAD
-=======
 	"Attach file": "Прикачване на файл",
->>>>>>> 7068ea92
 	"Attention to detail": "",
 	"Audio": "Аудио",
 	"August": "",
@@ -239,10 +233,7 @@
 	"Import Modelfiles": "Импортване на модфайлове",
 	"Import Prompts": "Импортване на промптове",
 	"Include `--api` flag when running stable-diffusion-webui": "Включете флага `--api`, когато стартирате stable-diffusion-webui",
-<<<<<<< HEAD
-=======
 	"Input commands": "Въведете команди",
->>>>>>> 7068ea92
 	"Interface": "Интерфейс",
 	"Invalid Tag": "",
 	"January": "",
@@ -394,11 +385,8 @@
 	"Select a mode": "Изберете режим",
 	"Select a model": "Изберете модел",
 	"Select an Ollama instance": "Изберете Ollama инстанция",
-<<<<<<< HEAD
-=======
 	"Select model": "Изберете модел",
 	"Send": "",
->>>>>>> 7068ea92
 	"Send a Message": "Изпращане на Съобщение",
 	"Send message": "Изпращане на съобщение",
 	"September": "",
@@ -412,7 +400,6 @@
 	"Set Steps": "Задай Стъпки",
 	"Set Title Auto-Generation Model": "Задай Модел за Автоматично Генериране на Заглавие",
 	"Set Voice": "Задай Глас",
-	"Set Model": "Задай Модел",
 	"Settings": "Настройки",
 	"Settings saved successfully!": "Настройките са запазени успешно!",
 	"Share": "",
