{
	"'s', 'm', 'h', 'd', 'w' or '-1' for no expiration.": "'s', 'm', 'h', 'd', 'w' または '-1' で無期限。",
	"(Beta)": "(ベータ版)",
	"(e.g. `sh webui.sh --api`)": "",
	"(latest)": "(最新)",
	"{{modelName}} is thinking...": "{{modelName}} は思考中です...",
	"{{user}}'s Chats": "",
	"{{webUIName}} Backend Required": "{{webUIName}} バックエンドが必要です",
	"a user": "ユーザー",
	"About": "概要",
	"Account": "アカウント",
	"Accurate information": "",
	"Add": "",
	"Add a model": "モデルを追加",
	"Add a model tag name": "モデルタグ名を追加",
	"Add a short description about what this modelfile does": "このモデルファイルの機能に関する簡単な説明を追加",
	"Add a short title for this prompt": "このプロンプトの短いタイトルを追加",
	"Add a tag": "タグを追加",
<<<<<<< HEAD
=======
	"Add custom prompt": "カスタムプロンプトを追加",
>>>>>>> 7068ea92
	"Add Docs": "ドキュメントを追加",
	"Add Files": "ファイルを追加",
	"Add Memory": "",
	"Add message": "メッセージを追加",
	"Add Model": "",
	"Add Tags": "タグを追加",
	"Add User": "",
	"Adjusting these settings will apply changes universally to all users.": "これらの設定を調整すると、すべてのユーザーに普遍的に変更が適用されます。",
	"admin": "管理者",
	"Admin Panel": "管理者パネル",
	"Admin Settings": "管理者設定",
	"Advanced Parameters": "詳細パラメーター",
	"all": "すべて",
	"All Documents": "",
	"All Users": "すべてのユーザー",
	"Allow": "許可",
	"Allow Chat Deletion": "チャットの削除を許可",
	"alphanumeric characters and hyphens": "英数字とハイフン",
	"Already have an account?": "すでにアカウントをお持ちですか？",
	"an assistant": "アシスタント",
	"and": "および",
	"and create a new shared link.": "",
	"API Base URL": "API ベース URL",
	"API Key": "API キー",
	"API Key created.": "",
	"API keys": "",
	"API RPM": "API RPM",
	"April": "",
	"Archive": "",
	"Archived Chats": "チャット記録",
	"are allowed - Activate this command by typing": "が許可されています - 次のように入力してこのコマンドをアクティブ化します",
	"Are you sure?": "よろしいですか？",
<<<<<<< HEAD
	"Attention to detail": "",
=======
	"Attach file": "ファイルを添付する",
	"Attention to detail": "詳細に注意する",
>>>>>>> 7068ea92
	"Audio": "オーディオ",
	"August": "",
	"Auto-playback response": "応答の自動再生",
	"Auto-send input after 3 sec.": "3 秒後に自動的に出力を送信",
	"AUTOMATIC1111 Base URL": "AUTOMATIC1111 ベース URL",
	"AUTOMATIC1111 Base URL is required.": "AUTOMATIC1111 ベース URL が必要です。",
	"available!": "利用可能！",
	"Back": "戻る",
	"Bad Response": "",
	"before": "",
	"Being lazy": "",
	"Builder Mode": "ビルダーモード",
	"Bypass SSL verification for Websites": "",
	"Cancel": "キャンセル",
	"Categories": "カテゴリ",
	"Change Password": "パスワードを変更",
	"Chat": "チャット",
	"Chat Bubble UI": "",
	"Chat direction": "",
	"Chat History": "チャット履歴",
	"Chat History is off for this browser.": "このブラウザではチャット履歴が無効になっています。",
	"Chats": "チャット",
	"Check Again": "再確認",
	"Check for updates": "アップデートを確認",
	"Checking for updates...": "アップデートを確認しています...",
	"Choose a model before saving...": "保存する前にモデルを選択してください...",
	"Chunk Overlap": "チャンクオーバーラップ",
	"Chunk Params": "チャンクパラメーター",
	"Chunk Size": "チャンクサイズ",
	"Citation": "引用文",
	"Click here for help.": "ヘルプについてはここをクリックしてください。",
	"Click here to": "",
	"Click here to check other modelfiles.": "他のモデルファイルを確認するにはここをクリックしてください。",
	"Click here to select": "選択するにはここをクリックしてください",
	"Click here to select a csv file.": "",
	"Click here to select documents.": "ドキュメントを選択するにはここをクリックしてください。",
	"click here.": "ここをクリックしてください。",
	"Click on the user role button to change a user's role.": "ユーザーの役割を変更するには、ユーザー役割ボタンをクリックしてください。",
	"Close": "閉じる",
	"Collection": "コレクション",
	"ComfyUI": "",
	"ComfyUI Base URL": "",
	"ComfyUI Base URL is required.": "",
	"Command": "コマンド",
	"Confirm Password": "パスワードを確認",
	"Connections": "接続",
	"Content": "コンテンツ",
	"Context Length": "コンテキストの長さ",
	"Continue Response": "",
	"Conversation Mode": "会話モード",
	"Copied shared chat URL to clipboard!": "",
	"Copy": "",
	"Copy last code block": "最後のコードブロックをコピー",
	"Copy last response": "最後の応答をコピー",
	"Copy Link": "",
	"Copying to clipboard was successful!": "クリップボードへのコピーが成功しました！",
	"Create a concise, 3-5 word phrase as a header for the following query, strictly adhering to the 3-5 word limit and avoiding the use of the word 'title':": "次のクエリの見出しとして、3〜5語の簡潔なフレーズを作成してください。3〜5語の制限を厳守し、「タイトル」という単語の使用を避けてください。",
	"Create a modelfile": "モデルファイルを作成",
	"Create Account": "アカウントを作成",
	"Create new key": "",
	"Create new secret key": "",
	"Created at": "作成日時",
	"Created At": "",
	"Current Model": "現在のモデル",
	"Current Password": "現在のパスワード",
	"Custom": "カスタム",
	"Customize Ollama models for a specific purpose": "特定の目的に合わせて Ollama モデルをカスタマイズ",
	"Dark": "ダーク",
	"Dashboard": "",
	"Database": "データベース",
	"December": "",
	"Default": "デフォルト",
	"Default (Automatic1111)": "デフォルト (Automatic1111)",
	"Default (SentenceTransformers)": "",
	"Default (Web API)": "デフォルト (Web API)",
	"Default model updated": "デフォルトモデルが更新されました",
	"Default Prompt Suggestions": "デフォルトのプロンプトの提案",
	"Default User Role": "デフォルトのユーザー役割",
	"delete": "削除",
	"Delete": "",
	"Delete a model": "モデルを削除",
	"Delete chat": "チャットを削除",
	"Delete Chat": "",
	"Delete Chats": "チャットを削除",
	"delete this link": "",
	"Delete User": "",
	"Deleted {{deleteModelTag}}": "{{deleteModelTag}} を削除しました",
	"Deleted {{tagName}}": "",
	"Description": "説明",
	"Didn't fully follow instructions": "",
	"Disabled": "無効",
	"Discover a modelfile": "モデルファイルを見つける",
	"Discover a prompt": "プロンプトを見つける",
	"Discover, download, and explore custom prompts": "カスタムプロンプトを見つけて、ダウンロードして、探索",
	"Discover, download, and explore model presets": "モデルプリセットを見つけて、ダウンロードして、探索",
	"Display the username instead of You in the Chat": "チャットで「あなた」の代わりにユーザー名を表示",
	"Document": "ドキュメント",
	"Document Settings": "ドキュメント設定",
	"Documents": "ドキュメント",
	"does not make any external connections, and your data stays securely on your locally hosted server.": "外部接続を行わず、データはローカルでホストされているサーバー上に安全に保持されます。",
	"Don't Allow": "許可しない",
	"Don't have an account?": "アカウントをお持ちではありませんか？",
	"Don't like the style": "",
	"Download": "",
	"Download canceled": "",
	"Download Database": "データベースをダウンロード",
	"Drop any files here to add to the conversation": "会話を追加するには、ここにファイルをドロップしてください",
	"e.g. '30s','10m'. Valid time units are 's', 'm', 'h'.": "例: '30秒'、'10分'。有効な時間単位は '秒'、'分'、'時間' です。",
	"Edit": "",
	"Edit Doc": "ドキュメントを編集",
	"Edit User": "ユーザーを編集",
	"Email": "メールアドレス",
	"Embedding Model": "",
	"Embedding Model Engine": "",
	"Embedding model set to \"{{embedding_model}}\"": "",
	"Enable Chat History": "チャット履歴を有効化",
	"Enable New Sign Ups": "新規登録を有効化",
	"Enabled": "有効",
	"Ensure your CSV file includes 4 columns in this order: Name, Email, Password, Role.": "",
	"Enter {{role}} message here": "{{role}} メッセージをここに入力してください",
	"Enter a detail about yourself for your LLMs to recall": "",
	"Enter Chunk Overlap": "チャンクオーバーラップを入力してください",
	"Enter Chunk Size": "チャンクサイズを入力してください",
	"Enter Image Size (e.g. 512x512)": "画像サイズを入力してください (例: 512x512)",
	"Enter language codes": "",
	"Enter LiteLLM API Base URL (litellm_params.api_base)": "LiteLLM API ベース URL を入力してください (litellm_params.api_base)",
	"Enter LiteLLM API Key (litellm_params.api_key)": "LiteLLM API キーを入力してください (litellm_params.api_key)",
	"Enter LiteLLM API RPM (litellm_params.rpm)": "LiteLLM API RPM を入力してください (litellm_params.rpm)",
	"Enter LiteLLM Model (litellm_params.model)": "LiteLLM モデルを入力してください (litellm_params.model)",
	"Enter Max Tokens (litellm_params.max_tokens)": "最大トークン数を入力してください (litellm_params.max_tokens)",
	"Enter model tag (e.g. {{modelTag}})": "モデルタグを入力してください (例: {{modelTag}})",
	"Enter Number of Steps (e.g. 50)": "ステップ数を入力してください (例: 50)",
	"Enter Score": "",
	"Enter stop sequence": "ストップシーケンスを入力してください",
	"Enter Top K": "トップ K を入力してください",
	"Enter URL (e.g. http://127.0.0.1:7860/)": "URL を入力してください (例: http://127.0.0.1:7860/)",
	"Enter URL (e.g. http://localhost:11434)": "",
	"Enter Your Email": "メールアドレスを入力してください",
	"Enter Your Full Name": "フルネームを入力してください",
	"Enter Your Password": "パスワードを入力してください",
	"Enter Your Role": "",
	"Experimental": "実験的",
	"Export All Chats (All Users)": "すべてのチャットをエクスポート (すべてのユーザー)",
	"Export Chats": "チャットをエクスポート",
	"Export Documents Mapping": "ドキュメントマッピングをエクスポート",
	"Export Modelfiles": "モデルファイルをエクスポート",
	"Export Prompts": "プロンプトをエクスポート",
	"Failed to create API Key.": "",
	"Failed to read clipboard contents": "クリップボードの内容を読み取れませんでした",
	"February": "",
	"Feel free to add specific details": "",
	"File Mode": "ファイルモード",
	"File not found.": "ファイルが見つかりません。",
	"Fingerprint spoofing detected: Unable to use initials as avatar. Defaulting to default profile image.": "",
	"Focus chat input": "チャット入力をフォーカス",
	"Followed instructions perfectly": "",
	"Format your variables using square brackets like this:": "次のように角括弧を使用して変数をフォーマットします。",
	"From (Base Model)": "From (ベースモデル)",
	"Fluidly stream large external response chunks": "大規模な外部応答チャンクを流動的にストリーミングする",
	"Full Screen Mode": "フルスクリーンモード",
	"General": "一般",
	"General Settings": "一般設定",
	"Generation Info": "",
	"Good Response": "",
	"h:mm a": "",
	"has no conversations.": "",
	"Hello, {{name}}": "こんにちは、{{name}} さん",
	"Help": "",
	"Hide": "非表示",
	"Hide Additional Params": "追加パラメーターを非表示",
	"How can I help you today?": "今日はどのようにお手伝いしましょうか？",
	"Hybrid Search": "",
	"Image Generation (Experimental)": "画像生成 (実験的)",
	"Image Generation Engine": "画像生成エンジン",
	"Image Settings": "画像設定",
	"Images": "画像",
	"Import Chats": "チャットをインポート",
	"Import Documents Mapping": "ドキュメントマッピングをインポート",
	"Import Modelfiles": "モデルファイルをインポート",
	"Import Prompts": "プロンプトをインポート",
	"Include `--api` flag when running stable-diffusion-webui": "",
<<<<<<< HEAD
=======
	"Input commands": "入力コマンド",
>>>>>>> 7068ea92
	"Interface": "インターフェース",
	"Invalid Tag": "",
	"January": "",
	"join our Discord for help.": "ヘルプについては、Discord に参加してください。",
	"JSON": "JSON",
	"July": "",
	"June": "",
	"JWT Expiration": "JWT 有効期限",
	"JWT Token": "JWT トークン",
	"Keep Alive": "キープアライブ",
	"Keyboard shortcuts": "キーボードショートカット",
	"Language": "言語",
	"Last Active": "",
	"Light": "ライト",
	"OLED Dark": "OLEDダーク",
	"Listening...": "聞いています...",
	"LLMs can make mistakes. Verify important information.": "LLM は間違いを犯す可能性があります。重要な情報を検証してください。",
	"LTR": "",
	"Made by OpenWebUI Community": "OpenWebUI コミュニティによって作成",
	"Make sure to enclose them with": "必ず次で囲んでください",
	"Manage LiteLLM Models": "LiteLLM モデルを管理",
	"Manage Models": "モデルを管理",
	"Manage Ollama Models": "Ollama モデルを管理",
	"March": "",
	"Max Tokens": "最大トークン数",
	"Maximum of 3 models can be downloaded simultaneously. Please try again later.": "同時にダウンロードできるモデルは最大 3 つです。後でもう一度お試しください。",
	"May": "",
	"Memories accessible by LLMs will be shown here.": "",
	"Memory": "",
	"Messages you send after creating your link won't be shared. Users with the URL will be able to view the shared chat.": "",
	"Minimum Score": "",
	"Mirostat": "ミロスタット",
	"Mirostat Eta": "ミロスタット Eta",
	"Mirostat Tau": "ミロスタット Tau",
	"MMMM DD, YYYY": "MMMM DD, YYYY",
	"MMMM DD, YYYY HH:mm": "",
	"Model '{{modelName}}' has been successfully downloaded.": "モデル '{{modelName}}' が正常にダウンロードされました。",
	"Model '{{modelTag}}' is already in queue for downloading.": "モデル '{{modelTag}}' はすでにダウンロード待ち行列に入っています。",
	"Model {{modelId}} not found": "モデル {{modelId}} が見つかりません",
	"Model {{modelName}} already exists.": "モデル {{modelName}} はすでに存在します。",
	"Model filesystem path detected. Model shortname is required for update, cannot continue.": "",
	"Model Name": "モデル名",
	"Model not selected": "モデルが選択されていません",
	"Model Tag Name": "モデルタグ名",
	"Model Whitelisting": "モデルホワイトリスト",
	"Model(s) Whitelisted": "ホワイトリストに登録されたモデル",
	"Modelfile": "モデルファイル",
	"Modelfile Advanced Settings": "モデルファイルの詳細設定",
	"Modelfile Content": "モデルファイルの内容",
	"Modelfiles": "モデルファイル",
	"Models": "モデル",
	"More": "",
	"Name": "名前",
	"Name Tag": "名前タグ",
	"Name your modelfile": "モデルファイルに名前を付ける",
	"New Chat": "新しいチャット",
	"New Password": "新しいパスワード",
	"No results found": "",
	"No source available": "使用可能なソースがありません",
	"Not factually correct": "",
	"Not sure what to add?": "何を追加すればよいかわからない？",
	"Not sure what to write? Switch to": "何を書けばよいかわからない？ 次に切り替える",
	"Note: If you set a minimum score, the search will only return documents with a score greater than or equal to the minimum score.": "",
	"Notifications": "デスクトップ通知",
	"November": "",
	"October": "",
	"Off": "オフ",
	"Okay, Let's Go!": "OK、始めましょう！",
	"Ollama": "",
	"Ollama Base URL": "Ollama ベース URL",
	"Ollama Version": "Ollama バージョン",
	"On": "オン",
	"Only": "のみ",
	"Only alphanumeric characters and hyphens are allowed in the command string.": "コマンド文字列には英数字とハイフンのみが許可されています。",
	"Oops! Hold tight! Your files are still in the processing oven. We're cooking them up to perfection. Please be patient and we'll let you know once they're ready.": "おっと！ しばらくお待ちください！ ファイルはまだ処理中です。完璧に仕上げていますので、しばらくお待ちください。準備ができたらお知らせします。",
	"Oops! Looks like the URL is invalid. Please double-check and try again.": "おっと！ URL が無効なようです。もう一度確認してやり直してください。",
	"Oops! You're using an unsupported method (frontend only). Please serve the WebUI from the backend.": "おっと！ サポートされていない方法 (フロントエンドのみ) を使用しています。バックエンドから WebUI を提供してください。",
	"Open": "開く",
	"Open AI": "Open AI",
	"Open AI (Dall-E)": "Open AI (Dall-E)",
	"Open new chat": "新しいチャットを開く",
	"OpenAI": "",
	"OpenAI API": "OpenAI API",
	"OpenAI API Config": "",
	"OpenAI API Key is required.": "OpenAI API キーが必要です。",
	"OpenAI URL/Key required.": "",
	"or": "または",
	"Other": "",
	"Overview": "",
	"Parameters": "パラメーター",
	"Password": "パスワード",
	"PDF document (.pdf)": "",
	"PDF Extract Images (OCR)": "PDF 画像抽出 (OCR)",
	"pending": "保留中",
	"Permission denied when accessing microphone: {{error}}": "マイクへのアクセス時に権限が拒否されました: {{error}}",
	"Personalization": "",
	"Plain text (.txt)": "",
	"Playground": "プレイグラウンド",
	"Positive attitude": "",
	"Previous 30 days": "",
	"Previous 7 days": "",
	"Profile Image": "",
	"Prompt": "",
	"Prompt (e.g. Tell me a fun fact about the Roman Empire)": "",
	"Prompt Content": "プロンプトの内容",
	"Prompt suggestions": "プロンプトの提案",
	"Prompts": "プロンプト",
	"Pull \"{{searchValue}}\" from Ollama.com": "",
	"Pull a model from Ollama.com": "Ollama.com からモデルをプル",
	"Pull Progress": "プルの進行状況",
	"Query Params": "クエリパラメーター",
	"RAG Template": "RAG テンプレート",
	"Raw Format": "Raw 形式",
	"Read Aloud": "",
	"Record voice": "音声を録音",
	"Redirecting you to OpenWebUI Community": "OpenWebUI コミュニティにリダイレクトしています",
	"Refused when it shouldn't have": "",
	"Regenerate": "",
	"Release Notes": "リリースノート",
	"Remove": "",
	"Remove Model": "",
	"Rename": "",
	"Repeat Last N": "最後の N を繰り返す",
	"Repeat Penalty": "繰り返しペナルティ",
	"Request Mode": "リクエストモード",
	"Reranking Model": "",
	"Reranking model disabled": "",
	"Reranking model set to \"{{reranking_model}}\"": "",
	"Reset Vector Storage": "ベクトルストレージをリセット",
	"Response AutoCopy to Clipboard": "クリップボードへの応答の自動コピー",
	"Role": "役割",
	"Rosé Pine": "Rosé Pine",
	"Rosé Pine Dawn": "Rosé Pine Dawn",
	"RTL": "",
	"Save": "保存",
	"Save & Create": "保存して作成",
	"Save & Update": "保存して更新",
	"Saving chat logs directly to your browser's storage is no longer supported. Please take a moment to download and delete your chat logs by clicking the button below. Don't worry, you can easily re-import your chat logs to the backend through": "チャットログをブラウザのストレージに直接保存する機能はサポートされなくなりました。下のボタンをクリックして、チャットログをダウンロードして削除してください。ご心配なく。チャットログは、次の方法でバックエンドに簡単に再インポートできます。",
	"Scan": "スキャン",
	"Scan complete!": "スキャン完了！",
	"Scan for documents from {{path}}": "{{path}} からドキュメントをスキャン",
	"Search": "検索",
	"Search a model": "",
	"Search Documents": "ドキュメントを検索",
	"Search Prompts": "プロンプトを検索",
	"See readme.md for instructions": "手順については readme.md を参照してください",
	"See what's new": "新機能を見る",
	"Seed": "シード",
	"Select a mode": "モードを選択",
	"Select a model": "モデルを選択",
	"Select an Ollama instance": "Ollama インスタンスを選択",
<<<<<<< HEAD
=======
	"Select model": "モデルを選択",
	"Send": "",
>>>>>>> 7068ea92
	"Send a Message": "メッセージを送信",
	"Send message": "メッセージを送信",
	"September": "",
	"Server connection verified": "サーバー接続が確認されました",
	"Set as default": "デフォルトに設定",
	"Set Default Model": "デフォルトモデルを設定",
	"Set embedding model (e.g. {{model}})": "",
	"Set Image Size": "画像サイズを設定",
	"Set reranking model (e.g. {{model}})": "",
	"Set Steps": "ステップを設定",
	"Set Title Auto-Generation Model": "タイトル自動生成モデルを設定",
	"Set Voice": "音声を設定",
	"Set Model": "モデルを設定",
	"Settings": "設定",
	"Settings saved successfully!": "設定が正常に保存されました！",
	"Share": "",
	"Share Chat": "",
	"Share to OpenWebUI Community": "OpenWebUI コミュニティに共有",
	"short-summary": "short-summary",
	"Show": "表示",
	"Show Additional Params": "追加パラメーターを表示",
	"Show shortcuts": "表示",
	"Showcased creativity": "",
	"sidebar": "サイドバー",
	"Sign in": "サインイン",
	"Sign Out": "サインアウト",
	"Sign up": "サインアップ",
	"Signing in": "",
	"Source": "ソース",
	"Speech recognition error: {{error}}": "音声認識エラー: {{error}}",
	"Speech-to-Text Engine": "音声テキスト変換エンジン",
	"SpeechRecognition API is not supported in this browser.": "このブラウザでは SpeechRecognition API がサポートされていません。",
	"Stop Sequence": "ストップシーケンス",
	"STT Settings": "STT 設定",
	"Submit": "送信",
	"Subtitle (e.g. about the Roman Empire)": "",
	"Success": "成功",
	"Successfully updated.": "正常に更新されました。",
	"Suggested": "",
	"Symbol startup prompt": "シンボルの起動プロンプト",
	"Symbol startup prompt to activate RAG": "RAGを有効にするためのシンボルの起動プロンプト",
	"Symbol startup prompt to activate Chat Prompts": "チャットプロンプトを有効にするためのシンボルの起動プロンプト",
	"Symbol startup prompt to activate Specific Models": "特定のモデルを有効にするためのシンボルの起動プロンプト",
	"Sync All": "すべてを同期",
	"System": "システム",
	"System Prompt": "システムプロンプト",
	"Tags": "タグ",
	"Tell us more:": "",
	"Temperature": "温度",
	"Template": "テンプレート",
	"Text Completion": "テキスト補完",
	"Text-to-Speech Engine": "テキスト音声変換エンジン",
	"Tfs Z": "Tfs Z",
	"Thanks for your feedback!": "",
	"The score should be a value between 0.0 (0%) and 1.0 (100%).": "",
	"Theme": "テーマ",
	"This ensures that your valuable conversations are securely saved to your backend database. Thank you!": "これは、貴重な会話がバックエンドデータベースに安全に保存されることを保証します。ありがとうございます！",
	"This setting does not sync across browsers or devices.": "この設定は、ブラウザやデバイス間で同期されません。",
	"Thorough explanation": "",
	"Tip: Update multiple variable slots consecutively by pressing the tab key in the chat input after each replacement.": "ヒント: 各置換後にチャット入力で Tab キーを押すことで、複数の変数スロットを連続して更新できます。",
	"Title": "タイトル",
	"Title (e.g. Tell me a fun fact)": "",
	"Title Auto-Generation": "タイトル自動生成",
	"Title cannot be an empty string.": "",
	"Title Generation Prompt": "タイトル生成プロンプト",
	"to": "まで",
	"To access the available model names for downloading,": "ダウンロード可能なモデル名にアクセスするには、",
	"To access the GGUF models available for downloading,": "ダウンロード可能な GGUF モデルにアクセスするには、",
	"to chat input.": "チャット入力へ。",
	"Today": "",
	"Toggle settings": "設定を切り替え",
	"Toggle sidebar": "サイドバーを切り替え",
	"Top K": "トップ K",
	"Top P": "トップ P",
	"Trouble accessing Ollama?": "Ollama へのアクセスに問題がありますか？",
	"TTS Settings": "TTS 設定",
	"Type Hugging Face Resolve (Download) URL": "Hugging Face Resolve (ダウンロード) URL を入力してください",
	"Uh-oh! There was an issue connecting to {{provider}}.": "おっと！ {{provider}} への接続に問題が発生しました。",
	"Unknown File Type '{{file_type}}', but accepting and treating as plain text": "不明なファイルタイプ '{{file_type}}' ですが、プレーンテキストとして受け入れて処理します",
	"Update and Copy Link": "",
	"Update password": "パスワードを更新",
	"Upload a GGUF model": "GGUF モデルをアップロード",
	"Upload files": "ファイルをアップロード",
	"Upload Progress": "アップロードの進行状況",
	"URL Mode": "URL モード",
	"Use '#' in the prompt input to load and select your documents.": "プロンプト入力で '#' を使用して、ドキュメントを読み込んで選択します。",
	"Use Gravatar": "Gravatar を使用する",
	"Use Initials": "",
	"user": "ユーザー",
	"User Permissions": "ユーザー権限",
	"Users": "ユーザー",
	"Utilize": "活用",
	"Valid time units:": "有効な時間単位:",
	"variable": "変数",
	"variable to have them replaced with clipboard content.": "クリップボードの内容に置き換える変数。",
	"Version": "バージョン",
	"Warning: If you update or change your embedding model, you will need to re-import all documents.": "",
	"Web": "ウェブ",
	"Web Loader Settings": "",
	"Web Params": "",
	"Webhook URL": "",
	"WebUI Add-ons": "WebUI アドオン",
	"WebUI Settings": "WebUI 設定",
	"WebUI will make requests to": "WebUI は次に対してリクエストを行います",
	"What’s New in": "新機能",
	"When history is turned off, new chats on this browser won't appear in your history on any of your devices.": "履歴が無効になっている場合、このブラウザでの新しいチャットは、どのデバイスの履歴にも表示されません。",
	"Whisper (Local)": "Whisper (ローカル)",
	"Workspace": "",
	"Write a prompt suggestion (e.g. Who are you?)": "プロンプトの提案を書いてください (例: あなたは誰ですか？)",
	"Write a summary in 50 words that summarizes [topic or keyword].": "[トピックまたはキーワード] を要約する 50 語の概要を書いてください。",
	"Yesterday": "",
	"You": "",
	"You have no archived conversations.": "",
	"You have shared this chat": "",
	"You're a helpful assistant.": "あなたは役に立つアシスタントです。",
	"You're now logged in.": "ログインしました。",
	"Youtube": "",
	"Model Status": "モデルステータス",
	"Youtube Loader Settings": ""
}<|MERGE_RESOLUTION|>--- conflicted
+++ resolved
@@ -16,10 +16,7 @@
 	"Add a short description about what this modelfile does": "このモデルファイルの機能に関する簡単な説明を追加",
 	"Add a short title for this prompt": "このプロンプトの短いタイトルを追加",
 	"Add a tag": "タグを追加",
-<<<<<<< HEAD
-=======
 	"Add custom prompt": "カスタムプロンプトを追加",
->>>>>>> 7068ea92
 	"Add Docs": "ドキュメントを追加",
 	"Add Files": "ファイルを追加",
 	"Add Memory": "",
@@ -52,12 +49,8 @@
 	"Archived Chats": "チャット記録",
 	"are allowed - Activate this command by typing": "が許可されています - 次のように入力してこのコマンドをアクティブ化します",
 	"Are you sure?": "よろしいですか？",
-<<<<<<< HEAD
-	"Attention to detail": "",
-=======
 	"Attach file": "ファイルを添付する",
 	"Attention to detail": "詳細に注意する",
->>>>>>> 7068ea92
 	"Audio": "オーディオ",
 	"August": "",
 	"Auto-playback response": "応答の自動再生",
@@ -239,10 +232,7 @@
 	"Import Modelfiles": "モデルファイルをインポート",
 	"Import Prompts": "プロンプトをインポート",
 	"Include `--api` flag when running stable-diffusion-webui": "",
-<<<<<<< HEAD
-=======
 	"Input commands": "入力コマンド",
->>>>>>> 7068ea92
 	"Interface": "インターフェース",
 	"Invalid Tag": "",
 	"January": "",
@@ -394,11 +384,8 @@
 	"Select a mode": "モードを選択",
 	"Select a model": "モデルを選択",
 	"Select an Ollama instance": "Ollama インスタンスを選択",
-<<<<<<< HEAD
-=======
 	"Select model": "モデルを選択",
 	"Send": "",
->>>>>>> 7068ea92
 	"Send a Message": "メッセージを送信",
 	"Send message": "メッセージを送信",
 	"September": "",
