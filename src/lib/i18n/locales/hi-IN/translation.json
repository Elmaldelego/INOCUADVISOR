{
	"'s', 'm', 'h', 'd', 'w' or '-1' for no expiration.": "'s', 'm', 'h', 'd', 'w' or '-1' बिना किसी समाप्ति के",
	"(Beta)": "(Beta)",
	"(e.g. `sh webui.sh --api --api-auth username_password`)": "",
	"(e.g. `sh webui.sh --api`)": "(e.g. `sh webui.sh --api`)",
	"(latest)": "(latest)",
	"{{ models }}": "{{ मॉडल }}",
	"{{ owner }}: You cannot delete a base model": "{{ मालिक }}: आप बेस मॉडल को हटा नहीं सकते",
	"{{modelName}} is thinking...": "{{modelName}} सोच रहा है...",
	"{{user}}'s Chats": "{{user}} की चैट",
	"{{webUIName}} Backend Required": "{{webUIName}} बैकएंड आवश्यक",
	"*Prompt node ID(s) are required for image generation": "",
	"A task model is used when performing tasks such as generating titles for chats and web search queries": "चैट और वेब खोज क्वेरी के लिए शीर्षक उत्पन्न करने जैसे कार्य करते समय कार्य मॉडल का उपयोग किया जाता है",
	"a user": "एक उपयोगकर्ता",
	"About": "हमारे बारे में",
	"Account": "खाता",
	"Account Activation Pending": "",
	"Accurate information": "सटीक जानकारी",
	"Actions": "",
	"Active Users": "",
	"Add": "जोड़ें",
	"Add a model id": "मॉडल आईडी जोड़ना",
	"Add a short description about what this model does": "इस मॉडल के बारे में एक संक्षिप्त विवरण जोड़ें",
	"Add a short title for this prompt": "इस संकेत के लिए एक संक्षिप्त शीर्षक जोड़ें",
	"Add a tag": "एक टैग जोड़े",
	"Add custom prompt": "अनुकूल संकेत जोड़ें",
	"Add Docs": "दस्तावेज़ जोड़ें",
	"Add Files": "फाइलें जोड़ें",
	"Add Memory": "मेमोरी जोड़ें",
	"Add message": "संदेश डालें",
	"Add Model": "मॉडल जोड़ें",
	"Add Tag": "",
	"Add Tags": "टैगों को जोड़ें",
	"Add User": "उपयोगकर्ता जोड़ें",
	"Adjusting these settings will apply changes universally to all users.": "इन सेटिंग्स को समायोजित करने से परिवर्तन सभी उपयोगकर्ताओं पर सार्वभौमिक रूप से लागू होंगे।",
	"admin": "व्यवस्थापक",
	"Admin": "",
	"Admin Panel": "व्यवस्थापक पैनल",
	"Admin Settings": "व्यवस्थापक सेटिंग्स",
	"Admins have access to all tools at all times; users need tools assigned per model in the workspace.": "",
	"Advanced Parameters": "उन्नत पैरामीटर",
	"Advanced Params": "उन्नत परम",
	"all": "सभी",
	"All Documents": "सभी डॉक्यूमेंट्स",
	"All Users": "सभी उपयोगकर्ता",
	"Allow": "अनुमति दें",
	"Allow Chat Deletion": "चैट हटाने की अनुमति दें",
	"Allow Chat Editing": "",
	"Allow non-local voices": "",
	"Allow Temporary Chat": "",
	"Allow User Location": "",
	"Allow Voice Interruption in Call": "",
	"alphanumeric characters and hyphens": "अल्फ़ान्यूमेरिक वर्ण और हाइफ़न",
	"Already have an account?": "क्या आपके पास पहले से एक खाता मौजूद है?",
	"an assistant": "एक सहायक",
	"and": "और",
	"and create a new shared link.": "और एक नई साझा लिंक बनाएं.",
	"API Base URL": "एपीआई बेस यूआरएल",
	"API Key": "एपीआई कुंजी",
	"API Key created.": "एपीआई कुंजी बनाई गई",
	"API keys": "एपीआई कुंजियाँ",
	"April": "अप्रैल",
	"Archive": "पुरालेख",
	"Archive All Chats": "सभी चैट संग्रहीत करें",
	"Archived Chats": "संग्रहीत चैट",
	"are allowed - Activate this command by typing": "अनुमति है - टाइप करके इस कमांड को सक्रिय करें",
	"Are you sure?": "क्या आपको यकीन है?",
	"Attach file": "फ़ाइल atta",
	"Attention to detail": "विस्तार पर ध्यान",
	"Audio": "ऑडियो",
	"Audio settings updated successfully": "",
	"August": "अगस्त",
	"Auto-playback response": "ऑटो-प्लेबैक प्रतिक्रिया",
	"Automatic1111": "",
	"AUTOMATIC1111 Api Auth String": "",
	"AUTOMATIC1111 Base URL": "AUTOMATIC1111 बेस यूआरएल",
	"AUTOMATIC1111 Base URL is required.": "AUTOMATIC1111 का बेस यूआरएल आवश्यक है।",
	"available!": "उपलब्ध!",
	"Back": "पीछे",
	"Bad Response": "ख़राब प्रतिक्रिया",
	"Bad words File": "",
	"Bad words filter settings updated successfully": "",
	"Bad words Template": "",
	"Banners": "बैनर",
	"Base Model (From)": "बेस मॉडल (से)",
	"Batch Size (num_batch)": "",
	"before": "पहले",
	"Being lazy": "आलसी होना",
	"Brave Search API Key": "Brave सर्च एपीआई कुंजी",
	"Bypass SSL verification for Websites": "वेबसाइटों के लिए SSL सुनिश्चिती को छोड़ें",
	"Call": "",
	"Call feature is not supported when using Web STT engine": "",
	"Camera": "",
	"Cancel": "रद्द करें",
	"Capabilities": "क्षमताओं",
	"Change Password": "पासवर्ड बदलें",
	"Chat": "चैट करें",
	"Chat Background Image": "",
	"Chat Bubble UI": "चैट बॉली",
	"Chat Controls": "",
	"Chat direction": "चैट दिशा",
	"Chats": "सभी चैट",
	"Check Again": "फिर से जाँचो",
	"Check for updates": "अपडेट के लिए जाँच",
	"Checking for updates...": "अपडेट के लिए जांच कर रहा है...",
	"Choose a model before saving...": "सहेजने से पहले एक मॉडल चुनें...",
	"Chunk Overlap": "चंक ओवरलैप",
	"Chunk Params": "चंक पैरामीटर्स",
	"Chunk Size": "चंक आकार",
	"Citation": "उद्धरण",
	"Clear memory": "",
	"Click here for help.": "सहायता के लिए यहां क्लिक करें।",
	"Click here to": "यहां क्लिक करें",
	"Click here to download user import template file.": "",
	"Click here to select": "चयन करने के लिए यहां क्लिक करें।",
	"Click here to select a csv file.": "सीएसवी फ़ाइल का चयन करने के लिए यहां क्लिक करें।",
	"Click here to select a py file.": "",
	"Click here to select documents.": "दस्तावेज़ चुनने के लिए यहां क्लिक करें।",
	"Click here to upload a workflow.json file.": "",
	"click here.": "यहाँ क्लिक करें।",
	"Click on the user role button to change a user's role.": "उपयोगकर्ता की भूमिका बदलने के लिए उपयोगकर्ता भूमिका बटन पर क्लिक करें।",
	"Clipboard write permission denied. Please check your browser settings to grant the necessary access.": "",
	"Clone": "क्लोन",
	"Close": "बंद करना",
	"Code formatted successfully": "",
	"Collection": "संग्रह",
	"ComfyUI": "ComfyUI",
	"ComfyUI Base URL": "ComfyUI बेस यूआरएल",
	"ComfyUI Base URL is required.": "ComfyUI का बेस यूआरएल आवश्यक है",
	"ComfyUI Workflow": "",
	"ComfyUI Workflow Nodes": "",
	"Command": "कमांड",
	"Concurrent Requests": "समवर्ती अनुरोध",
	"Confirm": "",
	"Confirm Password": "पासवर्ड की पुष्टि कीजिये",
	"Confirm your action": "",
	"Connections": "सम्बन्ध",
	"Contact Admin for WebUI Access": "",
	"Content": "सामग्री",
	"Content Extraction": "",
	"Context Length": "प्रसंग की लंबाई",
	"Continue Response": "प्रतिक्रिया जारी रखें",
	"Continue with {{provider}}": "",
	"Controls": "",
	"Copied": "",
	"Copied shared chat URL to clipboard!": "साझा चैट URL को क्लिपबोर्ड पर कॉपी किया गया!",
	"Copy": "कॉपी",
	"Copy Code": "",
	"Copy last code block": "अंतिम कोड ब्लॉक कॉपी करें",
	"Copy last response": "अंतिम प्रतिक्रिया कॉपी करें",
	"Copy Link": "लिंक को कॉपी करें",
	"Copying to clipboard was successful!": "क्लिपबोर्ड पर कॉपी बनाना सफल रहा!",
	"Create a model": "एक मॉडल बनाएं",
	"Create Account": "खाता बनाएं",
	"Create new key": "नया क्रिप्टोग्राफिक क्षेत्र बनाएं",
	"Create new secret key": "नया क्रिप्टोग्राफिक क्षेत्र बनाएं",
	"Created at": "किस समय बनाया गया",
	"Created At": "किस समय बनाया गया",
	"Created by": "",
	"CSV Import": "",
	"Current Model": "वर्तमान मॉडल",
	"Current Password": "वर्तमान पासवर्ड",
	"Custom": "कस्टम संस्करण",
	"Customize models for a specific purpose": "एक विशिष्ट उद्देश्य के लिए मॉडल अनुकूलित करें",
	"Dark": "डार्क",
	"Dashboard": "",
	"Database": "डेटाबेस",
	"December": "डिसेंबर",
	"Default": "डिफ़ॉल्ट",
	"Default (Open AI)": "",
	"Default (SentenceTransformers)": "डिफ़ॉल्ट (SentenceTransformers)",
	"Default Model": "डिफ़ॉल्ट मॉडल",
	"Default model updated": "डिफ़ॉल्ट मॉडल अपडेट किया गया",
	"Default Prompt Suggestions": "डिफ़ॉल्ट प्रॉम्प्ट सुझाव",
	"Default User Role": "डिफ़ॉल्ट उपयोगकर्ता भूमिका",
	"delete": "डिलीट",
	"Delete": "डिलीट",
	"Delete a model": "एक मॉडल हटाएँ",
	"Delete All Chats": "सभी चैट हटाएं",
	"Delete chat": "चैट हटाएं",
	"Delete Chat": "चैट हटाएं",
	"Delete chat?": "",
	"Delete Doc": "",
	"Delete function?": "",
	"Delete prompt?": "",
	"delete this link": "इस लिंक को हटाएं",
	"Delete tool?": "",
	"Delete User": "उपभोक्ता मिटायें",
	"Deleted {{deleteModelTag}}": "{{deleteModelTag}} हटा दिया गया",
	"Deleted {{name}}": "{{name}} हटा दिया गया",
	"Description": "विवरण",
	"Didn't fully follow instructions": "निर्देशों का पूरी तरह से पालन नहीं किया",
	"Disabled": "",
	"Discover a function": "",
	"Discover a model": "एक मॉडल की खोज करें",
	"Discover a prompt": "प्रॉम्प्ट खोजें",
	"Discover a tool": "",
	"Discover, download, and explore custom functions": "",
	"Discover, download, and explore custom prompts": "कस्टम प्रॉम्प्ट को खोजें, डाउनलोड करें और एक्सप्लोर करें",
	"Discover, download, and explore custom tools": "",
	"Discover, download, and explore model presets": "मॉडल प्रीसेट खोजें, डाउनलोड करें और एक्सप्लोर करें",
	"Dismissible": "",
	"Display Emoji in Call": "",
	"Display the username instead of You in the Chat": "चैट में 'आप' के स्थान पर उपयोगकर्ता नाम प्रदर्शित करें",
	"Do not install functions from sources you do not fully trust.": "",
	"Do not install tools from sources you do not fully trust.": "",
	"Document": "दस्तावेज़",
	"Documentation": "",
	"Documents": "दस्तावेज़",
	"does not make any external connections, and your data stays securely on your locally hosted server.": "कोई बाहरी कनेक्शन नहीं बनाता है, और आपका डेटा आपके स्थानीय रूप से होस्ट किए गए सर्वर पर सुरक्षित रूप से रहता है।",
	"Don't Allow": "अनुमति न दें",
	"Don't have an account?": "कोई खाता नहीं है?",
	"don't install random functions from sources you don't trust.": "",
	"don't install random tools from sources you don't trust.": "",
	"Don't like the style": "शैली पसंद नहीं है",
	"Done": "",
	"Download": "डाउनलोड",
	"Download canceled": "डाउनलोड रद्द किया गया",
	"Download Database": "डेटाबेस डाउनलोड करें",
	"Drop any files here to add to the conversation": "बातचीत में जोड़ने के लिए कोई भी फ़ाइल यहां छोड़ें",
	"e.g. '30s','10m'. Valid time units are 's', 'm', 'h'.": "जैसे '30s', '10m', मान्य समय इकाइयाँ 's', 'm', 'h' हैं।",
	"Edit": "संपादित करें",
	"Edit Doc": "दस्तावेज़ संपादित करें",
	"Edit Memory": "",
	"Edit User": "यूजर को संपादित करो",
	"ElevenLabs": "",
	"Email": "ईमेल",
	"Embedding Batch Size": "",
	"Embedding Model": "मॉडेल अनुकूलन",
	"Embedding Model Engine": "एंबेडिंग मॉडल इंजन",
	"Embedding model set to \"{{embedding_model}}\"": "एम्बेडिंग मॉडल को \"{{embedding_model}}\" पर सेट किया गया",
	"Enable Community Sharing": "समुदाय साझाकरण सक्षम करें",
<<<<<<< HEAD
	"Enable Message Bad Words Replacement": "",
	"Enable Message Filter": "",
=======
	"Enable Message Rating": "",
>>>>>>> e2b72967
	"Enable New Sign Ups": "नए साइन अप सक्रिय करें",
	"Enable Web Search": "वेब खोज सक्षम करें",
	"Enabled": "",
	"Engine": "",
	"Ensure your CSV file includes 4 columns in this order: Name, Email, Password, Role.": "सुनिश्चित करें कि आपकी CSV फ़ाइल में इस क्रम में 4 कॉलम शामिल हैं: नाम, ईमेल, पासवर्ड, भूमिका।",
	"Enter {{role}} message here": "यहां {{role}} संदेश दर्ज करें",
	"Enter a detail about yourself for your LLMs to recall": "अपने एलएलएम को याद करने के लिए अपने बारे में एक विवरण दर्ज करें",
	"Enter api auth string (e.g. username:password)": "",
	"Enter Brave Search API Key": "Brave सर्च एपीआई कुंजी डालें",
	"Enter Chunk Overlap": "चंक ओवरलैप दर्ज करें",
	"Enter Chunk Size": "खंड आकार दर्ज करें",
	"Enter Github Raw URL": "Github Raw URL दर्ज करें",
	"Enter Google PSE API Key": "Google PSE API कुंजी दर्ज करें",
	"Enter Google PSE Engine Id": "Google PSE इंजन आईडी दर्ज करें",
	"Enter Image Size (e.g. 512x512)": "छवि का आकार दर्ज करें (उदा. 512x512)",
	"Enter language codes": "भाषा कोड दर्ज करें",
	"Enter Model ID": "",
	"Enter model tag (e.g. {{modelTag}})": "Model tag दर्ज करें (उदा. {{modelTag}})",
	"Enter Number of Steps (e.g. 50)": "चरणों की संख्या दर्ज करें (उदा. 50)",
	"Enter Score": "स्कोर दर्ज करें",
	"Enter Searxng Query URL": "Searxng क्वेरी URL दर्ज करें",
	"Enter Serper API Key": "Serper API कुंजी दर्ज करें",
	"Enter Serply API Key": "",
	"Enter Serpstack API Key": "सर्पस्टैक एपीआई कुंजी दर्ज करें",
	"Enter stop sequence": "स्टॉप अनुक्रम दर्ज करें",
	"Enter system prompt": "",
	"Enter Tavily API Key": "",
	"Enter Tika Server URL": "",
	"Enter Top K": "शीर्ष K दर्ज करें",
	"Enter URL (e.g. http://127.0.0.1:7860/)": "यूआरएल दर्ज करें (उदा. http://127.0.0.1:7860/)",
	"Enter URL (e.g. http://localhost:11434)": "यूआरएल दर्ज करें (उदा. http://localhost:11434)",
	"Enter Your Email": "अपना ईमेल दर्ज करें",
	"Enter Your Full Name": "अपना पूरा नाम भरें",
	"Enter your message": "",
	"Enter Your Password": "अपना पासवर्ड भरें",
	"Enter Your Role": "अपनी भूमिका दर्ज करें",
	"Error": "चूक",
	"Experimental": "प्रयोगात्मक",
	"Export": "निर्यातित माल",
	"Export All Chats (All Users)": "सभी चैट निर्यात करें (सभी उपयोगकर्ताओं की)",
	"Export chat (.json)": "",
	"Export Chats": "चैट निर्यात करें",
	"Export Documents Mapping": "निर्यात दस्तावेज़ मैपिंग",
	"Export Functions": "",
	"Export LiteLLM config.yaml": "",
	"Export Models": "निर्यात मॉडल",
	"Export Prompts": "प्रॉम्प्ट निर्यात करें",
	"Export Tools": "",
	"External Models": "",
	"Failed to create API Key.": "एपीआई कुंजी बनाने में विफल.",
	"Failed to read clipboard contents": "क्लिपबोर्ड सामग्री पढ़ने में विफल",
	"Failed to update settings": "",
	"February": "फरवरी",
	"Feel free to add specific details": "विशिष्ट विवरण जोड़ने के लिए स्वतंत्र महसूस करें",
	"File": "",
	"File Mode": "फ़ाइल मोड",
	"File not found.": "फ़ाइल प्राप्त नहीं हुई।",
	"Filter": "",
	"Files": "",
	"Filter is now globally disabled": "",
	"Filter is now globally enabled": "",
	"Filters": "",
	"Fingerprint spoofing detected: Unable to use initials as avatar. Defaulting to default profile image.": "फ़िंगरप्रिंट स्पूफ़िंग का पता चला: प्रारंभिक अक्षरों को अवतार के रूप में उपयोग करने में असमर्थ। प्रोफ़ाइल छवि को डिफ़ॉल्ट पर डिफ़ॉल्ट किया जा रहा है.",
	"Fluidly stream large external response chunks": "बड़े बाह्य प्रतिक्रिया खंडों को तरल रूप से प्रवाहित करें",
	"Focus chat input": "चैट इनपुट पर फ़ोकस करें",
	"Followed instructions perfectly": "निर्देशों का पूर्णतः पालन किया",
	"Form": "",
	"Format your variables using square brackets like this:": "वर्गाकार कोष्ठकों का उपयोग करके अपने चरों को इस प्रकार प्रारूपित करें :",
	"Frequency Penalty": "फ्रीक्वेंसी पेनल्टी",
	"Function created successfully": "",
	"Function deleted successfully": "",
	"Function Description (e.g. A filter to remove profanity from text)": "",
	"Function ID (e.g. my_filter)": "",
	"Function is now globally disabled": "",
	"Function is now globally enabled": "",
	"Function Name (e.g. My Filter)": "",
	"Function updated successfully": "",
	"Functions": "",
	"Functions allow arbitrary code execution": "",
	"Functions allow arbitrary code execution.": "",
	"Functions imported successfully": "",
	"General": "सामान्य",
	"General Settings": "सामान्य सेटिंग्स",
	"Generate Image": "",
	"Generating search query": "खोज क्वेरी जनरेट करना",
	"Generation Info": "जनरेशन की जानकारी",
	"Get up and running with": "",
	"Global": "",
	"Good Response": "अच्छी प्रतिक्रिया",
	"Google PSE API Key": "Google PSE API कुंजी",
	"Google PSE Engine Id": "Google PSE इंजन आईडी",
	"h:mm a": "h:mm a",
	"Haptic Feedback": "",
	"has no conversations.": "कोई बातचीत नहीं है",
	"Hello, {{name}}": "नमस्ते, {{name}}",
	"Help": "मदद",
	"Hide": "छुपाएं",
	"Hide Model": "",
	"How can I help you today?": "आज मैं आपकी कैसे मदद कर सकता हूँ?",
	"Hybrid Search": "हाइब्रिड खोज",
	"I acknowledge that I have read and I understand the implications of my action. I am aware of the risks associated with executing arbitrary code and I have verified the trustworthiness of the source.": "",
	"Image Generation (Experimental)": "छवि निर्माण (प्रायोगिक)",
	"Image Generation Engine": "छवि निर्माण इंजन",
	"Image Settings": "छवि सेटिंग्स",
	"Images": "इमेजिस",
	"Import Chats": "चैट आयात करें",
	"Import Documents Mapping": "दस्तावेज़ मैपिंग आयात करें",
	"Import Functions": "",
	"Import Models": "आयात मॉडल",
	"Import Prompts": "प्रॉम्प्ट आयात करें",
	"Import Tools": "",
	"Include `--api-auth` flag when running stable-diffusion-webui": "",
	"Include `--api` flag when running stable-diffusion-webui": "stable-diffusion-webui चलाते समय `--api` ध्वज शामिल करें",
	"Info": "सूचना-विषयक",
	"Input commands": "इनपुट क命",
	"Install from Github URL": "Github URL से इंस्टॉल करें",
	"Instant Auto-Send After Voice Transcription": "",
	"Interface": "इंटरफेस",
	"Invalid Tag": "अवैध टैग",
	"January": "जनवरी",
	"join our Discord for help.": "मदद के लिए हमारे डिस्कोर्ड में शामिल हों।",
	"JSON": "ज्ञान प्रकार",
	"JSON Preview": "JSON पूर्वावलोकन",
	"July": "जुलाई",
	"June": "जुन",
	"JWT Expiration": "JWT समाप्ति",
	"JWT Token": "जट टोकन",
	"Keep Alive": "क्रियाशील रहो",
	"Keyboard shortcuts": "कीबोर्ड शॉर्टकट",
	"Knowledge": "",
	"Language": "भाषा",
	"large language models, locally.": "",
	"Last Active": "पिछली बार सक्रिय",
	"Last Modified": "",
	"Light": "सुन",
	"Listening...": "",
	"LLMs can make mistakes. Verify important information.": "एलएलएम गलतियाँ कर सकते हैं। महत्वपूर्ण जानकारी सत्यापित करें.",
	"Local Models": "",
	"LTR": "LTR",
	"Made by OpenWebUI Community": "OpenWebUI समुदाय द्वारा निर्मित",
	"Make sure to enclose them with": "उन्हें संलग्न करना सुनिश्चित करें",
	"Make sure to export a workflow.json file as API format from ComfyUI.": "",
	"Manage": "",
	"Manage Models": "मॉडल प्रबंधित करें",
	"Manage Ollama Models": "Ollama मॉडल प्रबंधित करें",
	"Manage Pipelines": "पाइपलाइनों का प्रबंधन करें",
	"March": "मार्च",
	"Max Tokens (num_predict)": "अधिकतम टोकन (num_predict)",
	"Maximum of 3 models can be downloaded simultaneously. Please try again later.": "अधिकतम 3 मॉडल एक साथ डाउनलोड किये जा सकते हैं। कृपया बाद में पुन: प्रयास करें।",
	"May": "मेई",
	"Memories accessible by LLMs will be shown here.": "एलएलएम द्वारा सुलभ यादें यहां दिखाई जाएंगी।",
	"Memory": "मेमोरी",
	"Memory added successfully": "",
	"Memory cleared successfully": "",
	"Memory deleted successfully": "",
	"Memory updated successfully": "",
	"Message Filter Settings": "",
	"Messages you send after creating your link won't be shared. Users with the URL will be able to view the shared chat.": "अपना लिंक बनाने के बाद आपके द्वारा भेजे गए संदेश साझा नहीं किए जाएंगे। यूआरएल वाले यूजर्स शेयर की गई चैट देख पाएंगे।",
	"Min P": "",
	"Minimum Score": "न्यूनतम स्कोर",
	"Mirostat": "मिरोस्टा",
	"Mirostat Eta": "मिरोस्टा ईटा",
	"Mirostat Tau": "मिरोस्तात ताऊ",
	"MMMM DD, YYYY": "MMMM DD, YYYY",
	"MMMM DD, YYYY HH:mm": "MMMM DD, YYYY HH:mm",
	"MMMM DD, YYYY hh:mm:ss A": "",
	"Model '{{modelName}}' has been successfully downloaded.": "मॉडल '{{modelName}}' सफलतापूर्वक डाउनलोड हो गया है।",
	"Model '{{modelTag}}' is already in queue for downloading.": "मॉडल '{{modelTag}}' पहले से ही डाउनलोड करने के लिए कतार में है।",
	"Model {{modelId}} not found": "मॉडल {{modelId}} नहीं मिला",
	"Model {{modelName}} is not vision capable": "मॉडल {{modelName}} दृष्टि सक्षम नहीं है",
	"Model {{name}} is now {{status}}": "मॉडल {{name}} अब {{status}} है",
	"Model created successfully!": "",
	"Model filesystem path detected. Model shortname is required for update, cannot continue.": "मॉडल फ़ाइल सिस्टम पथ का पता चला. अद्यतन के लिए मॉडल संक्षिप्त नाम आवश्यक है, जारी नहीं रखा जा सकता।",
	"Model ID": "मॉडल आईडी",
	"Model not selected": "मॉडल चयनित नहीं है",
	"Model Params": "मॉडल Params",
	"Model updated successfully": "",
	"Model Whitelisting": "मॉडल श्वेतसूचीकरण करें",
	"Model(s) Whitelisted": "मॉडल श्वेतसूची में है",
	"Modelfile Content": "मॉडल फ़ाइल सामग्री",
	"Models": "सभी मॉडल",
	"More": "और..",
	"Name": "नाम",
	"Name Tag": "नाम टैग",
	"Name your model": "अपने मॉडल को नाम दें",
	"New Chat": "नई चैट",
	"New Password": "नया पासवर्ड",
	"No content to speak": "",
	"No documents found": "",
	"No file selected": "",
	"No results found": "कोई परिणाम नहीं मिला",
	"No search query generated": "कोई खोज क्वेरी जनरेट नहीं हुई",
	"No source available": "कोई स्रोत उपलब्ध नहीं है",
	"No valves to update": "",
	"None": "कोई नहीं",
	"Not factually correct": "तथ्यात्मक रूप से सही नहीं है",
	"Note: If you set a minimum score, the search will only return documents with a score greater than or equal to the minimum score.": "ध्यान दें: यदि आप न्यूनतम स्कोर निर्धारित करते हैं, तो खोज केवल न्यूनतम स्कोर से अधिक या उसके बराबर स्कोर वाले दस्तावेज़ वापस लाएगी।",
	"Notifications": "सूचनाएं",
	"November": "नवंबर",
	"num_gpu (Ollama)": "",
	"num_thread (Ollama)": "num_thread (ओलामा)",
	"OAuth ID": "",
	"October": "अक्टूबर",
	"Off": "बंद",
	"Okay, Let's Go!": "ठीक है, चलिए चलते हैं!",
	"OLED Dark": "OLEDescuro",
	"Ollama": "Ollama",
	"Ollama API": "ओलामा एपीआई",
	"Ollama API disabled": "ओलामा एपीआई अक्षम",
	"Ollama API is disabled": "",
	"Ollama Version": "Ollama Version",
	"On": "चालू",
	"Only": "केवल",
	"Only alphanumeric characters and hyphens are allowed in the command string.": "कमांड स्ट्रिंग में केवल अल्फ़ान्यूमेरिक वर्ण और हाइफ़न की अनुमति है।",
	"Oops! Hold tight! Your files are still in the processing oven. We're cooking them up to perfection. Please be patient and we'll let you know once they're ready.": "उफ़! कृपया प्रतीक्षा करें, आपकी फ़ाइलें अभी भी प्रसंस्करण ओवन में हैं। हम उन्हें पूर्णता से पका रहे हैं। कृपया धैर्य रखें और जब वे तैयार हो जाएंगे तो हम आपको बता देंगे।",
	"Oops! Looks like the URL is invalid. Please double-check and try again.": "उफ़! ऐसा लगता है कि यूआरएल अमान्य है. कृपया दोबारा जांचें और पुनः प्रयास करें।",
	"Oops! There was an error in the previous response. Please try again or contact admin.": "",
	"Oops! You're using an unsupported method (frontend only). Please serve the WebUI from the backend.": "उफ़! आप एक असमर्थित विधि (केवल फ्रंटएंड) का उपयोग कर रहे हैं। कृपया बैकएंड से WebUI सर्वे करें।",
	"Open new chat": "नई चैट खोलें",
	"Open WebUI version (v{{OPEN_WEBUI_VERSION}}) is lower than required version (v{{REQUIRED_VERSION}})": "",
	"OpenAI": "OpenAI",
	"OpenAI API": "OpenAI API",
	"OpenAI API Config": "OpenAI API कॉन्फिग",
	"OpenAI API Key is required.": "OpenAI API कुंजी आवश्यक है",
	"OpenAI URL/Key required.": "OpenAI URL/Key आवश्यक है।",
	"or": "या",
	"Other": "अन्य",
	"Password": "पासवर्ड",
	"PDF document (.pdf)": "PDF दस्तावेज़ (.pdf)",
	"PDF Extract Images (OCR)": "PDF छवियाँ निकालें (OCR)",
	"pending": "लंबित",
	"Permission denied when accessing media devices": "",
	"Permission denied when accessing microphone": "",
	"Permission denied when accessing microphone: {{error}}": "माइक्रोफ़ोन तक पहुँचने पर अनुमति अस्वीकृत: {{error}}",
	"Personalization": "पेरसनलाइज़मेंट",
	"Pin": "",
	"Pinned": "",
	"Pipeline deleted successfully": "",
	"Pipeline downloaded successfully": "",
	"Pipelines": "पाइपलाइनों",
	"Pipelines Not Detected": "",
	"Pipelines Valves": "पाइपलाइन वाल्व",
	"Plain text (.txt)": "सादा पाठ (.txt)",
	"Playground": "कार्यक्षेत्र",
	"Please carefully review the following warnings:": "",
	"Positive attitude": "सकारात्मक रवैया",
	"Previous 30 days": "पिछले 30 दिन",
	"Previous 7 days": "पिछले 7 दिन",
	"Profile Image": "प्रोफ़ाइल छवि",
	"Prompt": "प्रचलन",
	"Prompt (e.g. Tell me a fun fact about the Roman Empire)": "प्रॉम्प्ट (उदाहरण के लिए मुझे रोमन साम्राज्य के बारे में एक मजेदार तथ्य बताएं)",
	"Prompt Content": "प्रॉम्प्ट सामग्री",
	"Prompt suggestions": "प्रॉम्प्ट सुझाव",
	"Prompts": "प्रॉम्प्ट",
	"Pull \"{{searchValue}}\" from Ollama.com": "\"{{searchValue}}\" को Ollama.com से खींचें",
	"Pull a model from Ollama.com": "Ollama.com से एक मॉडल खींचें",
	"Query Params": "क्वेरी पैरामीटर",
	"RAG Template": "RAG टेम्पलेट",
	"Read Aloud": "जोर से पढ़ें",
	"Record voice": "आवाज रिकॉर्ड करना",
	"Redirecting you to OpenWebUI Community": "आपको OpenWebUI समुदाय पर पुनर्निर्देशित किया जा रहा है",
	"Refer to yourself as \"User\" (e.g., \"User is learning Spanish\")": "",
	"Refused when it shouldn't have": "जब ऐसा नहीं होना चाहिए था तो मना कर दिया",
	"Regenerate": "पुनः जेनरेट",
	"Release Notes": "रिलीज नोट्स",
	"Remove": "हटा दें",
	"Remove Model": "मोडेल हटाएँ",
	"Rename": "नाम बदलें",
	"Repeat Last N": "अंतिम N दोहराएँ",
	"Replace bad words Words": "",
	"Request Mode": "अनुरोध मोड",
	"Reranking Model": "रीरैकिंग मोड",
	"Reranking model disabled": "पुनर्रैंकिंग मॉडल अक्षम किया गया",
	"Reranking model set to \"{{reranking_model}}\"": "रीरैंकिंग मॉडल को \"{{reranking_model}}\" पर \u200b\u200bसेट किया गया",
	"Reset": "",
	"Reset Upload Directory": "",
	"Reset Vector Storage": "वेक्टर संग्रहण रीसेट करें",
	"Response AutoCopy to Clipboard": "क्लिपबोर्ड पर प्रतिक्रिया ऑटोकॉपी",
	"Response notifications cannot be activated as the website permissions have been denied. Please visit your browser settings to grant the necessary access.": "",
	"Role": "भूमिका",
	"Rosé Pine": "रोसे पिन",
	"Rosé Pine Dawn": "रोसे पिन डेन",
	"RTL": "RTL",
	"Run": "",
	"Run Llama 2, Code Llama, and other models. Customize and create your own.": "",
	"Running": "",
	"Save": "सहेजें",
	"Save & Create": "सहेजें और बनाएं",
	"Save & Update": "सहेजें और अपडेट करें",
	"Save Tag": "",
	"Saving chat logs directly to your browser's storage is no longer supported. Please take a moment to download and delete your chat logs by clicking the button below. Don't worry, you can easily re-import your chat logs to the backend through": "चैट लॉग को सीधे आपके ब्राउज़र के स्टोरेज में सहेजना अब समर्थित नहीं है। कृपया नीचे दिए गए बटन पर क्लिक करके डाउनलोड करने और अपने चैट लॉग को हटाने के लिए कुछ समय दें। चिंता न करें, आप आसानी से अपने चैट लॉग को बैकएंड पर पुनः आयात कर सकते हैं",
	"Scan": "स्कैन",
	"Scan complete!": "स्कैन पूरा हुआ!",
	"Scan for documents from {{path}}": "{{path}} से दस्तावेज़ों को स्कैन करें",
	"Scroll to bottom when switching between branches": "",
	"Search": "खोजें",
	"Search a model": "एक मॉडल खोजें",
	"Search Chats": "चैट खोजें",
	"Search Documents": "दस्तावेज़ खोजें",
	"Search Functions": "",
	"Search Models": "मॉडल खोजें",
	"Search Prompts": "प्रॉम्प्ट खोजें",
	"Search Query Generation Prompt": "",
	"Search Query Generation Prompt Length Threshold": "",
	"Search Result Count": "खोज परिणामों की संख्या",
	"Search Tools": "",
	"Searched {{count}} sites_one": "{{count}} sites_one खोजा गया",
	"Searched {{count}} sites_other": "{{count}} sites_other खोजा गया",
	"Searching \"{{searchQuery}}\"": "",
	"Searxng Query URL": "Searxng क्वेरी URL",
	"See readme.md for instructions": "निर्देशों के लिए readme.md देखें",
	"See what's new": "देखें, क्या नया है",
	"Seed": "सीड्\u200c",
	"Select a base model": "एक आधार मॉडल का चयन करें",
	"Select a engine": "",
	"Select a function": "",
	"Select a model": "एक मॉडल चुनें",
	"Select a pipeline": "एक पाइपलाइन का चयन करें",
	"Select a pipeline url": "एक पाइपलाइन url चुनें",
	"Select a tool": "",
	"Select an Ollama instance": "एक Ollama Instance चुनें",
	"Select Documents": "",
	"Select Engine": "",
	"Select model": "मॉडल चुनें",
	"Select only one model to call": "",
	"Selected model(s) do not support image inputs": "चयनित मॉडल छवि इनपुट का समर्थन नहीं करते हैं",
	"Send": "भेज",
	"Send a Message": "एक संदेश भेजो",
	"Send message": "मेसेज भेजें",
	"September": "सितंबर",
	"Serper API Key": "Serper API कुंजी",
	"Serply API Key": "",
	"Serpstack API Key": "सर्पस्टैक एपीआई कुंजी",
	"Server connection verified": "सर्वर कनेक्शन सत्यापित",
	"Set as default": "डिफाल्ट के रूप में सेट",
	"Set Default Model": "डिफ़ॉल्ट मॉडल सेट करें",
	"Set embedding model (e.g. {{model}})": "ईम्बेडिंग मॉडल सेट करें (उदाहरण: {{model}})",
	"Set Image Size": "छवि का आकार सेट करें",
	"Set reranking model (e.g. {{model}})": "रीकरण मॉडल सेट करें (उदाहरण: {{model}})",
	"Set Steps": "चरण निर्धारित करें",
	"Set Task Model": "कार्य मॉडल सेट करें",
	"Set Voice": "आवाज सेट करें",
	"Settings": "सेटिंग्स",
	"Settings saved successfully!": "सेटिंग्स सफलतापूर्वक सहेजी गईं!",
	"Share": "साझा करें",
	"Share Chat": "चैट साझा करें",
	"Share to OpenWebUI Community": "OpenWebUI समुदाय में साझा करें",
	"short-summary": "संक्षिप्त सारांश",
	"Show": "दिखाओ",
	"Show Admin Details in Account Pending Overlay": "",
	"Show Model": "",
	"Show shortcuts": "शॉर्टकट दिखाएँ",
	"Show your support!": "",
	"Showcased creativity": "रचनात्मकता का प्रदर्शन किया",
	"Sign in": "साइन इन",
	"Sign Out": "साइन आउट",
	"Sign up": "साइन अप",
	"Signing in": "साइन इन हो रहा है",
	"Source": "स्रोत",
	"Speech recognition error: {{error}}": "वाक् पहचान त्रुटि: {{error}}",
	"Speech-to-Text Engine": "वाक्-से-पाठ इंजन",
	"Stop Sequence": "अनुक्रम रोकें",
	"STT Model": "",
	"STT Settings": "STT सेटिंग्स ",
	"Submit": "सबमिट करें",
	"Subtitle (e.g. about the Roman Empire)": "उपशीर्षक (जैसे रोमन साम्राज्य के बारे में)",
	"Success": "संपन्न",
	"Successfully updated.": "सफलतापूर्वक उत्परिवर्तित।",
	"Suggested": "सुझावी",
	"Support": "",
	"Support this plugin:": "",
	"System": "सिस्टम",
	"System Prompt": "सिस्टम प्रॉम्प्ट",
	"Tags": "टैग",
	"Tap to interrupt": "",
	"Tavily API Key": "",
	"Tell us more:": "हमें और अधिक बताएँ:",
	"Temperature": "टेंपेरेचर",
	"Template": "टेम्पलेट",
	"Temporary Chat": "",
	"Text Completion": "पाठ समापन",
	"Text-to-Speech Engine": "टेक्स्ट-टू-स्पीच इंजन",
	"Tfs Z": "टफ्स Z",
	"Thanks for your feedback!": "आपकी प्रतिक्रिया के लिए धन्यवाद!",
	"The developers behind this plugin are passionate volunteers from the community. If you find this plugin helpful, please consider contributing to its development.": "",
	"The score should be a value between 0.0 (0%) and 1.0 (100%).": "स्कोर का मान 0.0 (0%) और 1.0 (100%) के बीच होना चाहिए।",
	"Theme": "थीम",
	"Thinking...": "",
	"This action cannot be undone. Do you wish to continue?": "",
	"This ensures that your valuable conversations are securely saved to your backend database. Thank you!": "यह सुनिश्चित करता है कि आपकी मूल्यवान बातचीत आपके बैकएंड डेटाबेस में सुरक्षित रूप से सहेजी गई है। धन्यवाद!",
	"This is an experimental feature, it may not function as expected and is subject to change at any time.": "",
	"This will delete": "",
	"Thorough explanation": "विस्तृत व्याख्या",
	"Tika": "",
	"Tika Server URL required.": "",
	"Tip: Update multiple variable slots consecutively by pressing the tab key in the chat input after each replacement.": "टिप: प्रत्येक प्रतिस्थापन के बाद चैट इनपुट में टैब कुंजी दबाकर लगातार कई वैरिएबल स्लॉट अपडेट करें।",
	"Title": "शीर्षक",
	"Title (e.g. Tell me a fun fact)": "शीर्षक (उदा. मुझे एक मज़ेदार तथ्य बताएं)",
	"Title Auto-Generation": "शीर्षक ऑटो-जेनरेशन",
	"Title cannot be an empty string.": "शीर्षक नहीं खाली पाठ हो सकता है.",
	"Title Generation Prompt": "शीर्षक जनरेशन प्रॉम्प्ट",
	"to": "तक",
	"To access the available model names for downloading,": "डाउनलोड करने के लिए उपलब्ध मॉडल नामों तक पहुंचने के लिए,",
	"To access the GGUF models available for downloading,": "डाउनलोडिंग के लिए उपलब्ध GGUF मॉडल तक पहुँचने के लिए,",
	"To access the WebUI, please reach out to the administrator. Admins can manage user statuses from the Admin Panel.": "",
	"To add documents here, upload them to the \"Documents\" workspace first.": "",
	"to chat input.": "इनपुट चैट करने के लिए.",
	"To select actions here, add them to the \"Functions\" workspace first.": "",
	"To select filters here, add them to the \"Functions\" workspace first.": "",
	"To select toolkits here, add them to the \"Tools\" workspace first.": "",
	"Today": "आज",
	"Toggle settings": "सेटिंग्स टॉगल करें",
	"Toggle sidebar": "साइडबार टॉगल करें",
	"Tokens To Keep On Context Refresh (num_keep)": "",
	"Tool created successfully": "",
	"Tool deleted successfully": "",
	"Tool imported successfully": "",
	"Tool updated successfully": "",
	"Toolkit Description (e.g. A toolkit for performing various operations)": "",
	"Toolkit ID (e.g. my_toolkit)": "",
	"Toolkit Name (e.g. My ToolKit)": "",
	"Tools": "",
	"Tools are a function calling system with arbitrary code execution": "",
	"Tools have a function calling system that allows arbitrary code execution": "",
	"Tools have a function calling system that allows arbitrary code execution.": "",
	"Top K": "शीर्ष  K",
	"Top P": "शीर्ष  P",
	"Trouble accessing Ollama?": "Ollama तक पहुँचने में परेशानी हो रही है?",
	"TTS Model": "",
	"TTS Settings": "TTS सेटिंग्स",
	"TTS Voice": "",
	"Type": "प्रकार",
	"Type Hugging Face Resolve (Download) URL": "हगिंग फेस रिज़ॉल्व (डाउनलोड) यूआरएल टाइप करें",
	"Uh-oh! There was an issue connecting to {{provider}}.": "उह ओह! {{provider}} से कनेक्ट करने में एक समस्या थी।",
	"UI": "",
	"Unknown file type '{{file_type}}'. Proceeding with the file upload anyway.": "",
	"Unpin": "",
	"Update": "",
	"Update and Copy Link": "अपडेट करें और लिंक कॉपी करें",
	"Update password": "पासवर्ड अपडेट करें",
	"Updated at": "",
	"Upload": "",
	"Upload a GGUF model": "GGUF मॉडल अपलोड करें",
	"Upload Files": "फ़ाइलें अपलोड करें",
	"Upload Pipeline": "",
	"Upload Progress": "प्रगति अपलोड करें",
	"URL Mode": "URL मोड",
	"Use '#' in the prompt input to load and select your documents.": "अपने दस्तावेज़ों को लोड करने और चुनने के लिए शीघ्र इनपुट में '#' का उपयोग करें।",
	"Use Gravatar": "Gravatar का प्रयोग करें",
	"Use Initials": "प्रथमाक्षर का प्रयोग करें",
	"use_mlock (Ollama)": "use_mlock (ओलामा)",
	"use_mmap (Ollama)": "use_mmap (ओलामा)",
	"user": "उपयोगकर्ता",
	"User location successfully retrieved.": "",
	"User Permissions": "उपयोगकर्ता अनुमतियाँ",
	"Users": "उपयोगकर्ताओं",
	"Utilize": "उपयोग करें",
	"Valid time units:": "मान्य समय इकाइयाँ:",
	"Valves": "",
	"Valves updated": "",
	"Valves updated successfully": "",
	"variable": "वेरिएबल",
	"variable to have them replaced with clipboard content.": "उन्हें क्लिपबोर्ड सामग्री से बदलने के लिए वेरिएबल।",
	"Version": "संस्करण",
	"Voice": "",
	"Warning": "चेतावनी",
	"Warning:": "",
	"Warning: If you update or change your embedding model, you will need to re-import all documents.": "चेतावनी: यदि आप अपने एम्बेडिंग मॉडल को अपडेट या बदलते हैं, तो आपको सभी दस्तावेज़ों को फिर से आयात करने की आवश्यकता होगी।",
	"Web": "वेब",
	"Web API": "",
	"Web Loader Settings": "वेब लोडर सेटिंग्स",
	"Web Search": "वेब खोज",
	"Web Search Engine": "वेब खोज इंजन",
	"Webhook URL": "वेबहुक URL",
	"WebUI Settings": "WebUI सेटिंग्स",
	"WebUI will make requests to": "WebUI अनुरोध करेगा",
	"What’s New in": "इसमें नया क्या है",
	"Whisper (Local)": "",
	"Widescreen Mode": "",
	"Workspace": "वर्कस्पेस",
	"Write a prompt suggestion (e.g. Who are you?)": "एक त्वरित सुझाव लिखें (जैसे कि आप कौन हैं?)",
	"Write a summary in 50 words that summarizes [topic or keyword].": "50 शब्दों में एक सारांश लिखें जो [विषय या कीवर्ड] का सारांश प्रस्तुत करता हो।",
	"Yesterday": "कल",
	"You": "आप",
	"You can personalize your interactions with LLMs by adding memories through the 'Manage' button below, making them more helpful and tailored to you.": "",
	"You cannot clone a base model": "आप बेस मॉडल का क्लोन नहीं बना सकते",
	"You have no archived conversations.": "आपको कोई अंकित चैट नहीं है।",
	"You have shared this chat": "आपने इस चैट को शेयर किया है",
	"You're a helpful assistant.": "आप एक सहायक सहायक हैं",
	"You're now logged in.": "अब आप लॉग इन हो गए हैं",
	"Your account status is currently pending activation.": "",
	"Your entire contribution will go directly to the plugin developer; Open WebUI does not take any percentage. However, the chosen funding platform might have its own fees.": "",
	"Youtube": "Youtube",
	"Youtube Loader Settings": "यूट्यूब लोडर सेटिंग्स"
}<|MERGE_RESOLUTION|>--- conflicted
+++ resolved
@@ -230,12 +230,9 @@
 	"Embedding Model Engine": "एंबेडिंग मॉडल इंजन",
 	"Embedding model set to \"{{embedding_model}}\"": "एम्बेडिंग मॉडल को \"{{embedding_model}}\" पर सेट किया गया",
 	"Enable Community Sharing": "समुदाय साझाकरण सक्षम करें",
-<<<<<<< HEAD
 	"Enable Message Bad Words Replacement": "",
 	"Enable Message Filter": "",
-=======
 	"Enable Message Rating": "",
->>>>>>> e2b72967
 	"Enable New Sign Ups": "नए साइन अप सक्रिय करें",
 	"Enable Web Search": "वेब खोज सक्षम करें",
 	"Enabled": "",
