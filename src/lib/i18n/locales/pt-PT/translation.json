{
	"'s', 'm', 'h', 'd', 'w' or '-1' for no expiration.": "'s', 'm', 'h', 'd', 'w' ou '-1' para nenhuma expiração.",
	"(Beta)": "(Beta)",
	"(e.g. `sh webui.sh --api`)": "(por exemplo, `sh webui.sh --api`)",
	"(latest)": "(mais recente)",
	"{{modelName}} is thinking...": "{{modelName}} está pensando...",
	"{{user}}'s Chats": "",
	"{{webUIName}} Backend Required": "{{webUIName}} Backend Necessário",
	"a user": "um usuário",
	"About": "Sobre",
	"Account": "Conta",
	"Accurate information": "",
	"Add a model": "Adicionar um modelo",
	"Add a model tag name": "Adicionar um nome de tag de modelo",
	"Add a short description about what this modelfile does": "Adicione uma breve descrição sobre o que este arquivo de modelo faz",
	"Add a short title for this prompt": "Adicione um título curto para este prompt",
	"Add a tag": "Adicionar uma tag",
	"Add custom prompt": "",
	"Add Docs": "Adicionar Documentos",
	"Add Files": "Adicionar Arquivos",
	"Add message": "Adicionar mensagem",
	"Add Model": "",
	"Add Tags": "adicionar tags",
	"Add User": "",
	"Adjusting these settings will apply changes universally to all users.": "Ajustar essas configurações aplicará alterações universalmente a todos os usuários.",
	"admin": "administrador",
	"Admin Panel": "Painel do Administrador",
	"Admin Settings": "Configurações do Administrador",
	"Advanced Parameters": "Parâmetros Avançados",
	"all": "todos",
	"All Documents": "",
	"All Users": "Todos os Usuários",
	"Allow": "Permitir",
	"Allow Chat Deletion": "Permitir Exclusão de Bate-papo",
	"alphanumeric characters and hyphens": "caracteres alfanuméricos e hífens",
	"Already have an account?": "Já tem uma conta?",
	"an assistant": "um assistente",
	"and": "e",
	"and create a new shared link.": "",
	"API Base URL": "URL Base da API",
	"API Key": "Chave da API",
	"API Key created.": "",
	"API keys": "",
	"API RPM": "API RPM",
	"April": "",
	"Archive": "",
	"Archived Chats": "Bate-papos arquivados",
	"are allowed - Activate this command by typing": "são permitidos - Ative este comando digitando",
	"Are you sure?": "Tem certeza?",
	"Attach file": "",
	"Attention to detail": "",
	"Audio": "Áudio",
	"August": "",
	"Auto-playback response": "Reprodução automática da resposta",
	"Auto-send input after 3 sec.": "Enviar entrada automaticamente após 3 segundos.",
	"AUTOMATIC1111 Base URL": "URL Base do AUTOMATIC1111",
	"AUTOMATIC1111 Base URL is required.": "A URL Base do AUTOMATIC1111 é obrigatória.",
	"available!": "disponível!",
	"Back": "Voltar",
	"Bad Response": "",
	"before": "",
	"Being lazy": "",
	"Builder Mode": "Modo de Construtor",
	"Bypass SSL verification for Websites": "",
	"Cancel": "Cancelar",
	"Categories": "Categorias",
	"Change Password": "Alterar Senha",
	"Chat": "Bate-papo",
	"Chat History": "Histórico de Bate-papo",
	"Chat History is off for this browser.": "O histórico de bate-papo está desativado para este navegador.",
	"Chats": "Bate-papos",
	"Check Again": "Verifique novamente",
	"Check for updates": "Verificar atualizações",
	"Checking for updates...": "Verificando atualizações...",
	"Choose a model before saving...": "Escolha um modelo antes de salvar...",
	"Chunk Overlap": "Sobreposição de Fragmento",
	"Chunk Params": "Parâmetros de Fragmento",
	"Chunk Size": "Tamanho do Fragmento",
	"Citation": "",
	"Click here for help.": "Clique aqui para obter ajuda.",
	"Click here to": "",
	"Click here to check other modelfiles.": "Clique aqui para verificar outros arquivos de modelo.",
	"Click here to select": "Clique aqui para selecionar",
	"Click here to select a csv file.": "",
	"Click here to select documents.": "Clique aqui para selecionar documentos.",
	"click here.": "clique aqui.",
	"Click on the user role button to change a user's role.": "Clique no botão de função do usuário para alterar a função de um usuário.",
	"Close": "Fechar",
	"Collection": "Coleção",
	"ComfyUI": "",
	"ComfyUI Base URL": "",
	"ComfyUI Base URL is required.": "",
	"Command": "Comando",
	"Confirm Password": "Confirmar Senha",
	"Connections": "Conexões",
	"Content": "Conteúdo",
	"Context Length": "Comprimento do Contexto",
	"Continue Response": "",
	"Conversation Mode": "Modo de Conversa",
	"Copied shared chat URL to clipboard!": "",
	"Copy": "",
	"Copy last code block": "Copiar último bloco de código",
	"Copy last response": "Copiar última resposta",
	"Copy Link": "",
	"Copying to clipboard was successful!": "Cópia para a área de transferência bem-sucedida!",
	"Create a concise, 3-5 word phrase as a header for the following query, strictly adhering to the 3-5 word limit and avoiding the use of the word 'title':": "Crie uma frase concisa de 3 a 5 palavras como cabeçalho para a seguinte consulta, aderindo estritamente ao limite de 3 a 5 palavras e evitando o uso da palavra 'título':",
	"Create a modelfile": "Criar um arquivo de modelo",
	"Create Account": "Criar Conta",
	"Create new key": "",
	"Create new secret key": "",
	"Created at": "Criado em",
	"Created At": "",
	"Current Model": "Modelo Atual",
	"Current Password": "Senha Atual",
	"Custom": "Personalizado",
	"Customize Ollama models for a specific purpose": "Personalize os modelos Ollama para um propósito específico",
	"Dark": "Escuro",
	"Dashboard": "",
	"Database": "Banco de dados",
	"DD/MM/YYYY HH:mm": "DD/MM/YYYY HH:mm",
	"December": "",
	"Default": "Padrão",
	"Default (Automatic1111)": "Padrão (Automatic1111)",
	"Default (SentenceTransformers)": "",
	"Default (Web API)": "Padrão (API Web)",
	"Default model updated": "Modelo padrão atualizado",
	"Default Prompt Suggestions": "Sugestões de Prompt Padrão",
	"Default User Role": "Função de Usuário Padrão",
	"delete": "excluir",
	"Delete": "",
	"Delete a model": "Excluir um modelo",
	"Delete chat": "Excluir bate-papo",
	"Delete Chat": "",
	"Delete Chats": "Excluir Bate-papos",
	"delete this link": "",
	"Delete User": "",
	"Deleted {{deleteModelTag}}": "{{deleteModelTag}} excluído",
	"Deleted {{tagName}}": "",
	"Description": "Descrição",
	"Didn't fully follow instructions": "",
	"Disabled": "Desativado",
	"Discover a modelfile": "Descobrir um arquivo de modelo",
	"Discover a prompt": "Descobrir um prompt",
	"Discover, download, and explore custom prompts": "Descubra, baixe e explore prompts personalizados",
	"Discover, download, and explore model presets": "Descubra, baixe e explore predefinições de modelo",
	"Display the username instead of You in the Chat": "Exibir o nome de usuário em vez de Você no Bate-papo",
	"Document": "Documento",
	"Document Settings": "Configurações de Documento",
	"Documents": "Documentos",
	"does not make any external connections, and your data stays securely on your locally hosted server.": "não faz conexões externas e seus dados permanecem seguros em seu servidor hospedado localmente.",
	"Don't Allow": "Não Permitir",
	"Don't have an account?": "Não tem uma conta?",
	"Don't like the style": "",
	"Download": "",
	"Download canceled": "",
	"Download Database": "Baixar Banco de Dados",
	"Drop any files here to add to the conversation": "Solte os arquivos aqui para adicionar à conversa",
	"e.g. '30s','10m'. Valid time units are 's', 'm', 'h'.": "por exemplo, '30s', '10m'. Unidades de tempo válidas são 's', 'm', 'h'.",
	"Edit": "",
	"Edit Doc": "Editar Documento",
	"Edit User": "Editar Usuário",
	"Email": "E-mail",
	"Embedding Model": "",
	"Embedding Model Engine": "",
	"Embedding model set to \"{{embedding_model}}\"": "",
	"Enable Chat History": "Ativar Histórico de Bate-papo",
	"Enable New Sign Ups": "Ativar Novas Inscrições",
	"Enabled": "Ativado",
	"Ensure your CSV file includes 4 columns in this order: Name, Email, Password, Role.": "",
	"Enter {{role}} message here": "Digite a mensagem de {{role}} aqui",
	"Enter Chunk Overlap": "Digite a Sobreposição de Fragmento",
	"Enter Chunk Size": "Digite o Tamanho do Fragmento",
	"Enter Image Size (e.g. 512x512)": "Digite o Tamanho da Imagem (por exemplo, 512x512)",
	"Enter language codes": "",
	"Enter LiteLLM API Base URL (litellm_params.api_base)": "Digite a URL Base da API LiteLLM (litellm_params.api_base)",
	"Enter LiteLLM API Key (litellm_params.api_key)": "Digite a Chave da API LiteLLM (litellm_params.api_key)",
	"Enter LiteLLM API RPM (litellm_params.rpm)": "Digite o RPM da API LiteLLM (litellm_params.rpm)",
	"Enter LiteLLM Model (litellm_params.model)": "Digite o Modelo LiteLLM (litellm_params.model)",
	"Enter Max Tokens (litellm_params.max_tokens)": "Digite o Máximo de Tokens (litellm_params.max_tokens)",
	"Enter model tag (e.g. {{modelTag}})": "Digite a tag do modelo (por exemplo, {{modelTag}})",
	"Enter Number of Steps (e.g. 50)": "Digite o Número de Etapas (por exemplo, 50)",
	"Enter Score": "",
	"Enter stop sequence": "Digite a sequência de parada",
	"Enter Top K": "Digite o Top K",
	"Enter URL (e.g. http://127.0.0.1:7860/)": "Digite a URL (por exemplo, http://127.0.0.1:7860/)",
	"Enter URL (e.g. http://localhost:11434)": "",
	"Enter Your Email": "Digite seu E-mail",
	"Enter Your Full Name": "Digite seu Nome Completo",
	"Enter Your Password": "Digite sua Senha",
	"Enter Your Role": "",
	"Experimental": "Experimental",
	"Export All Chats (All Users)": "Exportar Todos os Bate-papos (Todos os Usuários)",
	"Export Chats": "Exportar Bate-papos",
	"Export Documents Mapping": "Exportar Mapeamento de Documentos",
	"Export Modelfiles": "Exportar Arquivos de Modelo",
	"Export Prompts": "Exportar Prompts",
	"Failed to create API Key.": "",
	"Failed to read clipboard contents": "Falha ao ler o conteúdo da área de transferência",
	"February": "",
	"Feel free to add specific details": "",
	"File Mode": "Modo de Arquivo",
	"File not found.": "Arquivo não encontrado.",
	"Fingerprint spoofing detected: Unable to use initials as avatar. Defaulting to default profile image.": "",
	"Fluidly stream large external response chunks": "Transmita com fluidez grandes blocos de resposta externa",
	"Focus chat input": "Focar entrada de bate-papo",
	"Followed instructions perfectly": "",
	"Format your variables using square brackets like this:": "Formate suas variáveis usando colchetes como este:",
	"From (Base Model)": "De (Modelo Base)",
	"Full Screen Mode": "Modo de Tela Cheia",
	"General": "Geral",
	"General Settings": "Configurações Gerais",
	"Generation Info": "",
	"Good Response": "",
	"has no conversations.": "",
	"Hello, {{name}}": "Olá, {{name}}",
	"Help": "",
	"Hide": "Ocultar",
	"Hide Additional Params": "Ocultar Parâmetros Adicionais",
	"How can I help you today?": "Como posso ajudá-lo hoje?",
	"Hybrid Search": "",
	"Image Generation (Experimental)": "Geração de Imagens (Experimental)",
	"Image Generation Engine": "Mecanismo de Geração de Imagens",
	"Image Settings": "Configurações de Imagem",
	"Images": "Imagens",
	"Import Chats": "Importar Bate-papos",
	"Import Documents Mapping": "Importar Mapeamento de Documentos",
	"Import Modelfiles": "Importar Arquivos de Modelo",
	"Import Prompts": "Importar Prompts",
	"Include `--api` flag when running stable-diffusion-webui": "Inclua a flag `--api` ao executar stable-diffusion-webui",
	"Input commands": "",
	"Interface": "Interface",
	"Invalid Tag": "",
	"January": "",
	"join our Discord for help.": "junte-se ao nosso Discord para obter ajuda.",
	"JSON": "JSON",
	"July": "",
	"June": "",
	"JWT Expiration": "Expiração JWT",
	"JWT Token": "Token JWT",
	"Keep Alive": "Manter Vivo",
	"Keyboard shortcuts": "Atalhos de teclado",
	"Language": "Idioma",
	"Last Active": "",
	"Light": "Claro",
	"OLED Dark": "OLED escuro",
	"Listening...": "Ouvindo...",
	"LLMs can make mistakes. Verify important information.": "LLMs podem cometer erros. Verifique informações importantes.",
	"Made by OpenWebUI Community": "Feito pela Comunidade OpenWebUI",
	"Make sure to enclose them with": "Certifique-se de colocá-los entre",
	"Manage LiteLLM Models": "Gerenciar Modelos LiteLLM",
	"Manage Models": "Gerenciar Modelos",
	"Manage Ollama Models": "Gerenciar Modelos Ollama",
	"March": "",
	"Max Tokens": "Máximo de Tokens",
	"Maximum of 3 models can be downloaded simultaneously. Please try again later.": "Máximo de 3 modelos podem ser baixados simultaneamente. Tente novamente mais tarde.",
	"May": "",
	"Messages you send after creating your link won't be shared. Users with the URL will beable to view the shared chat.": "",
	"Minimum Score": "",
	"Mirostat": "Mirostat",
	"Mirostat Eta": "Mirostat Eta",
	"Mirostat Tau": "Mirostat Tau",
	"MMMM DD, YYYY": "DD/MM/YYYY",
	"MMMM DD, YYYY HH:mm": "",
	"Model '{{modelName}}' has been successfully downloaded.": "O modelo '{{modelName}}' foi baixado com sucesso.",
	"Model '{{modelTag}}' is already in queue for downloading.": "O modelo '{{modelTag}}' já está na fila para download.",
	"Model {{modelId}} not found": "Modelo {{modelId}} não encontrado",
	"Model {{modelName}} already exists.": "O modelo {{modelName}} já existe.",
	"Model filesystem path detected. Model shortname is required for update, cannot continue.": "",
	"Model Name": "Nome do Modelo",
	"Model not selected": "Modelo não selecionado",
	"Model Tag Name": "Nome da Tag do Modelo",
	"Model Whitelisting": "Lista de Permissões de Modelo",
	"Model(s) Whitelisted": "Modelo(s) na Lista de Permissões",
	"Modelfile": "Arquivo de Modelo",
	"Modelfile Advanced Settings": "Configurações Avançadas do Arquivo de Modelo",
	"Modelfile Content": "Conteúdo do Arquivo de Modelo",
	"Modelfiles": "Arquivos de Modelo",
	"Models": "Modelos",
	"More": "",
	"My Documents": "Meus Documentos",
	"My Modelfiles": "Meus Arquivos de Modelo",
	"My Prompts": "Meus Prompts",
	"Name": "Nome",
	"Name Tag": "Tag de Nome",
	"Name your modelfile": "Nomeie seu arquivo de modelo",
	"New Chat": "Novo Bate-papo",
	"New Password": "Nova Senha",
	"No results found": "",
	"No source available": "",
	"Not factually correct": "",
	"Not sure what to add?": "Não tem certeza do que adicionar?",
	"Not sure what to write? Switch to": "Não tem certeza do que escrever? Mude para",
	"Note: If you set a minimum score, the search will only return documents with a score greater than or equal to the minimum score.": "",
	"Notifications": "Notificações da Área de Trabalho",
	"November": "",
	"October": "",
	"Off": "Desligado",
	"Okay, Let's Go!": "Ok, Vamos Lá!",
	"Ollama": "",
	"Ollama Base URL": "URL Base do Ollama",
	"Ollama Version": "Versão do Ollama",
	"On": "Ligado",
	"Only": "Somente",
	"Only alphanumeric characters and hyphens are allowed in the command string.": "Somente caracteres alfanuméricos e hífens são permitidos na string de comando.",
	"Oops! Hold tight! Your files are still in the processing oven. We're cooking them up to perfection. Please be patient and we'll let you know once they're ready.": "Opa! Aguente firme! Seus arquivos ainda estão no forno de processamento. Estamos cozinhando-os com perfeição. Por favor, seja paciente e avisaremos quando estiverem prontos.",
	"Oops! Looks like the URL is invalid. Please double-check and try again.": "Opa! Parece que a URL é inválida. Verifique novamente e tente outra vez.",
	"Oops! You're using an unsupported method (frontend only). Please serve the WebUI from the backend.": "Opa! Você está usando um método não suportado (somente frontend). Por favor, sirva o WebUI a partir do backend.",
	"Open": "Abrir",
	"Open AI": "OpenAI",
	"Open AI (Dall-E)": "OpenAI (Dall-E)",
	"Open new chat": "Abrir novo bate-papo",
	"OpenAI": "",
	"OpenAI API": "API OpenAI",
	"OpenAI API Config": "",
	"OpenAI API Key is required.": "A Chave da API OpenAI é obrigatória.",
	"OpenAI URL/Key required.": "",
	"or": "ou",
	"Other": "",
	"Overview": "",
	"Parameters": "Parâmetros",
	"Password": "Senha",
	"PDF document (.pdf)": "",
	"PDF Extract Images (OCR)": "Extrair Imagens de PDF (OCR)",
	"pending": "pendente",
	"Permission denied when accessing microphone: {{error}}": "Permissão negada ao acessar o microfone: {{error}}",
	"Plain text (.txt)": "",
	"Playground": "Parque infantil",
	"Positive attitude": "",
	"Previous 30 days": "",
	"Previous 7 days": "",
	"Profile Image": "",
	"Prompt": "",
	"Prompt (e.g. Tell me a fun fact about the Roman Empire)": "",
	"Prompt Content": "Conteúdo do Prompt",
	"Prompt suggestions": "Sugestões de Prompt",
	"Prompts": "Prompts",
	"Pull \"{{searchValue}}\" from Ollama.com": "",
	"Pull a model from Ollama.com": "Extrair um modelo do Ollama.com",
	"Pull Progress": "Progresso da Extração",
	"Query Params": "Parâmetros de Consulta",
	"RAG Template": "Modelo RAG",
	"Raw Format": "Formato Bruto",
	"Read Aloud": "",
	"Record voice": "Gravar voz",
	"Redirecting you to OpenWebUI Community": "Redirecionando você para a Comunidade OpenWebUI",
	"Refused when it shouldn't have": "",
	"Regenerate": "",
	"Release Notes": "Notas de Lançamento",
	"Remove": "",
	"Remove Model": "",
	"Rename": "",
	"Repeat Last N": "Repetir Últimos N",
	"Repeat Penalty": "Penalidade de Repetição",
	"Request Mode": "Modo de Solicitação",
	"Reranking Model": "",
	"Reranking model disabled": "",
	"Reranking model set to \"{{reranking_model}}\"": "",
	"Reset Vector Storage": "Redefinir Armazenamento de Vetor",
	"Response AutoCopy to Clipboard": "Cópia Automática da Resposta para a Área de Transferência",
	"Role": "Função",
	"Rosé Pine": "Rosé Pine",
	"Rosé Pine Dawn": "Rosé Pine Dawn",
	"Save": "Salvar",
	"Save & Create": "Salvar e Criar",
	"Save & Submit": "Salvar e Enviar",
	"Save & Update": "Salvar e Atualizar",
	"Saving chat logs directly to your browser's storage is no longer supported. Please take a moment to download and delete your chat logs by clicking the button below. Don't worry, you can easily re-import your chat logs to the backend through": "Salvar logs de bate-papo diretamente no armazenamento do seu navegador não é mais suportado. Reserve um momento para baixar e excluir seus logs de bate-papo clicando no botão abaixo. Não se preocupe, você pode facilmente reimportar seus logs de bate-papo para o backend através de",
	"Scan": "Digitalizar",
	"Scan complete!": "Digitalização concluída!",
	"Scan for documents from {{path}}": "Digitalizar documentos de {{path}}",
	"Search": "Pesquisar",
	"Search a model": "",
	"Search Documents": "Pesquisar Documentos",
	"Search Prompts": "Pesquisar Prompts",
	"See readme.md for instructions": "Consulte readme.md para obter instruções",
	"See what's new": "Veja o que há de novo",
	"Seed": "Semente",
	"Select a mode": "Selecione um modo",
	"Select a model": "Selecione um modelo",
	"Select an Ollama instance": "Selecione uma instância Ollama",
	"Select model": "",
	"Send a Message": "Enviar uma Mensagem",
	"Send message": "Enviar mensagem",
	"September": "",
	"Server connection verified": "Conexão com o servidor verificada",
	"Set as default": "Definir como padrão",
	"Set Default Model": "Definir Modelo Padrão",
	"Set embedding model (e.g. {{model}})": "",
	"Set Image Size": "Definir Tamanho da Imagem",
	"Set Model": "Definir Modelo",
	"Set reranking model (e.g. {{model}})": "",
	"Set Steps": "Definir Etapas",
	"Set Title Auto-Generation Model": "Definir Modelo de Geração Automática de Título",
	"Set Voice": "Definir Voz",
	"Set Model": "Definir Modelo",
	"Settings": "Configurações",
	"Settings saved successfully!": "Configurações salvas com sucesso!",
	"Share": "",
	"Share Chat": "",
	"Share to OpenWebUI Community": "Compartilhar com a Comunidade OpenWebUI",
	"short-summary": "resumo-curto",
	"Show": "Mostrar",
	"Show Additional Params": "Mostrar Parâmetros Adicionais",
	"Show shortcuts": "Mostrar",
	"Showcased creativity": "",
	"sidebar": "barra lateral",
	"Sign in": "Entrar",
	"Sign Out": "Sair",
	"Sign up": "Inscrever-se",
	"Signing in": "",
	"Source": "",
	"Speech recognition error: {{error}}": "Erro de reconhecimento de fala: {{error}}",
	"Speech-to-Text Engine": "Mecanismo de Fala para Texto",
	"SpeechRecognition API is not supported in this browser.": "A API SpeechRecognition não é suportada neste navegador.",
	"Stop Sequence": "Sequência de Parada",
	"STT Settings": "Configurações STT",
	"Submit": "Enviar",
	"Subtitle (e.g. about the Roman Empire)": "",
	"Success": "Sucesso",
	"Successfully updated.": "Atualizado com sucesso.",
	"Suggested": "",
	"Sync All": "Sincronizar Tudo",
	"System": "Sistema",
	"System Prompt": "Prompt do Sistema",
	"Tags": "Tags",
	"Tell us more:": "",
	"Temperature": "Temperatura",
	"Template": "Modelo",
	"Text Completion": "Complemento de Texto",
	"Text-to-Speech Engine": "Mecanismo de Texto para Fala",
	"Tfs Z": "Tfs Z",
	"Thanks for your feedback!": "",
	"The score should be a value between 0.0 (0%) and 1.0 (100%).": "",
	"Theme": "Tema",
	"This ensures that your valuable conversations are securely saved to your backend database. Thank you!": "Isso garante que suas conversas valiosas sejam salvas com segurança em seu banco de dados de backend. Obrigado!",
	"This setting does not sync across browsers or devices.": "Esta configuração não sincroniza entre navegadores ou dispositivos.",
	"Thorough explanation": "",
	"Tip: Update multiple variable slots consecutively by pressing the tab key in the chat input after each replacement.": "Dica: Atualize vários slots de variáveis consecutivamente pressionando a tecla Tab na entrada de bate-papo após cada substituição.",
	"Title": "Título",
	"Title (e.g. Tell me a fun fact)": "",
	"Title Auto-Generation": "Geração Automática de Título",
	"Title cannot be an empty string.": "",
	"Title Generation Prompt": "Prompt de Geração de Título",
	"to": "para",
	"To access the available model names for downloading,": "Para acessar os nomes de modelo disponíveis para download,",
	"To access the GGUF models available for downloading,": "Para acessar os modelos GGUF disponíveis para download,",
	"to chat input.": "para a entrada de bate-papo.",
	"Today": "",
	"Toggle settings": "Alternar configurações",
	"Toggle sidebar": "Alternar barra lateral",
	"Top K": "Top K",
	"Top P": "Top P",
	"Trouble accessing Ollama?": "Problemas para acessar o Ollama?",
	"TTS Settings": "Configurações TTS",
	"Type Hugging Face Resolve (Download) URL": "Digite a URL do Hugging Face Resolve (Download)",
	"Uh-oh! There was an issue connecting to {{provider}}.": "Opa! Houve um problema ao conectar-se a {{provider}}.",
	"Unknown File Type '{{file_type}}', but accepting and treating as plain text": "Tipo de arquivo desconhecido '{{file_type}}', mas aceitando e tratando como texto simples",
	"Update and Copy Link": "",
	"Update password": "Atualizar senha",
	"Upload a GGUF model": "Carregar um modelo GGUF",
	"Upload files": "Carregar arquivos",
	"Upload Progress": "Progresso do Carregamento",
	"URL Mode": "Modo de URL",
	"Use '#' in the prompt input to load and select your documents.": "Use '#' na entrada do prompt para carregar e selecionar seus documentos.",
	"Use Gravatar": "Usar Gravatar",
	"Use Initials": "",
	"user": "usuário",
	"User Permissions": "Permissões do Usuário",
	"Users": "Usuários",
	"Utilize": "Utilizar",
	"Valid time units:": "Unidades de tempo válidas:",
	"variable": "variável",
	"variable to have them replaced with clipboard content.": "variável para que sejam substituídos pelo conteúdo da área de transferência.",
	"Version": "Versão",
	"Warning: If you update or change your embedding model, you will need to re-import all documents.": "",
	"Web": "Web",
	"Web Loader Settings": "",
	"Web Params": "",
	"Webhook URL": "",
	"WebUI Add-ons": "Complementos WebUI",
	"WebUI Settings": "Configurações WebUI",
	"WebUI will make requests to": "WebUI fará solicitações para",
	"What’s New in": "O que há de novo em",
	"When history is turned off, new chats on this browser won't appear in your history on any of your devices.": "Quando o histórico está desativado, novos bate-papos neste navegador não aparecerão em seu histórico em nenhum dos seus dispositivos.",
	"Whisper (Local)": "Whisper (Local)",
	"Write a prompt suggestion (e.g. Who are you?)": "Escreva uma sugestão de prompt (por exemplo, Quem é você?)",
	"Write a summary in 50 words that summarizes [topic or keyword].": "Escreva um resumo em 50 palavras que resuma [tópico ou palavra-chave].",
	"Yesterday": "",
	"You": "Você",
	"You have no archived conversations.": "",
	"You have shared this chat": "",
	"You're a helpful assistant.": "Você é um assistente útil.",
	"You're now logged in.": "Você está conectado agora.",
	"Youtube": "",
<<<<<<< HEAD
	"Model Status": "Status do Modelo"
=======
	"Youtube Loader Settings": ""
>>>>>>> 90503be2
}<|MERGE_RESOLUTION|>--- conflicted
+++ resolved
@@ -392,7 +392,6 @@
 	"Set Steps": "Definir Etapas",
 	"Set Title Auto-Generation Model": "Definir Modelo de Geração Automática de Título",
 	"Set Voice": "Definir Voz",
-	"Set Model": "Definir Modelo",
 	"Settings": "Configurações",
 	"Settings saved successfully!": "Configurações salvas com sucesso!",
 	"Share": "",
@@ -492,9 +491,6 @@
 	"You're a helpful assistant.": "Você é um assistente útil.",
 	"You're now logged in.": "Você está conectado agora.",
 	"Youtube": "",
-<<<<<<< HEAD
-	"Model Status": "Status do Modelo"
-=======
+	"Model Status": "Status do Modelo",
 	"Youtube Loader Settings": ""
->>>>>>> 90503be2
 }