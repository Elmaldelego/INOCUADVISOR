{
	"'s', 'm', 'h', 'd', 'w' or '-1' for no expiration.": "'s', 'm', 'h', 'd', 'w' lub '-1' dla bez wygaśnięcia.",
	"(Beta)": "(Beta)",
	"(e.g. `sh webui.sh --api`)": "(np. `sh webui.sh --api`)",
	"(latest)": "(najnowszy)",
	"{{modelName}} is thinking...": "{{modelName}} myśli...",
	"{{user}}'s Chats": "",
	"{{webUIName}} Backend Required": "Backend {{webUIName}} wymagane",
	"a user": "użytkownik",
	"About": "O nas",
	"Account": "Konto",
	"Accurate information": "",
	"Add a model": "Dodaj model",
	"Add a model tag name": "Dodaj nazwę tagu modelu",
	"Add a short description about what this modelfile does": "Dodaj krótki opis tego, co robi ten plik modelu",
	"Add a short title for this prompt": "Dodaj krótki tytuł tego polecenia",
	"Add a tag": "Dodaj tag",
	"Add Docs": "Dodaj dokumenty",
	"Add Files": "Dodaj pliki",
	"Add message": "Dodaj wiadomość",
	"Add Model": "",
	"Add Tags": "dodaj tagi",
	"Add User": "",
	"Adjusting these settings will apply changes universally to all users.": "Dostosowanie tych ustawień spowoduje zastosowanie zmian uniwersalnie do wszystkich użytkowników.",
	"admin": "admin",
	"Admin Panel": "Panel administracyjny",
	"Admin Settings": "Ustawienia administratora",
	"Advanced Parameters": "Zaawansowane parametry",
	"all": "wszyscy",
	"All Users": "Wszyscy użytkownicy",
	"Allow": "Pozwól",
	"Allow Chat Deletion": "Pozwól na usuwanie czatu",
	"alphanumeric characters and hyphens": "znaki alfanumeryczne i myślniki",
	"Already have an account?": "Masz już konto?",
	"an assistant": "asystent",
	"and": "i",
	"API Base URL": "Podstawowy adres URL interfejsu API",
	"API Key": "Klucz API",
	"API Key created.": "",
	"API keys": "",
	"API RPM": "Pakiet API RPM",
	"Archive": "",
	"Archived Chats": "",
	"are allowed - Activate this command by typing": "są dozwolone - Aktywuj to polecenie, wpisując",
	"Are you sure?": "Jesteś pewien?",
	"Attention to detail": "",
	"Audio": "Dźwięk",
	"Auto-playback response": "Odtwarzanie automatyczne odpowiedzi",
	"Auto-send input after 3 sec.": "Wysyłanie automatyczne po 3 sek.",
	"AUTOMATIC1111 Base URL": "Podstawowy adres URL AUTOMATIC1111",
	"AUTOMATIC1111 Base URL is required.": "Podstawowy adres URL AUTOMATIC1111 jest wymagany.",
	"available!": "dostępny!",
	"Back": "Wstecz",
	"Bad Response": "",
	"Being lazy": "",
	"Builder Mode": "Tryb budowniczego",
	"Cancel": "Anuluj",
	"Categories": "Kategorie",
	"Change Password": "Zmień hasło",
	"Chat": "Czat",
	"Chat History": "Historia czatu",
	"Chat History is off for this browser.": "Historia czatu jest wyłączona dla tej przeglądarki.",
	"Chats": "Czaty",
	"Check Again": "Sprawdź ponownie",
	"Check for updates": "Sprawdź aktualizacje",
	"Checking for updates...": "Sprawdzanie aktualizacji...",
	"Choose a model before saving...": "Wybierz model przed zapisaniem...",
	"Chunk Overlap": "Zachodzenie bloku",
	"Chunk Params": "Parametry bloku",
	"Chunk Size": "Rozmiar bloku",
	"Click here for help.": "Kliknij tutaj, aby uzyskać pomoc.",
	"Click here to check other modelfiles.": "Kliknij tutaj, aby sprawdzić inne pliki modelowe.",
	"Click here to select": "Kliknij tutaj, aby wybrać",
	"Click here to select a csv file.": "",
	"Click here to select documents.": "Kliknij tutaj, aby wybrać dokumenty.",
	"click here.": "kliknij tutaj.",
	"Click on the user role button to change a user's role.": "Kliknij przycisk roli użytkownika, aby zmienić rolę użytkownika.",
	"Close": "Zamknij",
	"Collection": "Kolekcja",
	"ComfyUI": "",
	"ComfyUI Base URL": "",
	"ComfyUI Base URL is required.": "",
	"Command": "Polecenie",
	"Confirm Password": "Potwierdź hasło",
	"Connections": "Połączenia",
	"Content": "Zawartość",
	"Context Length": "Długość kontekstu",
	"Continue Response": "",
	"Conversation Mode": "Tryb rozmowy",
	"Copied shared chat URL to clipboard!": "",
	"Copy": "",
	"Copy last code block": "Skopiuj ostatni blok kodu",
	"Copy last response": "Skopiuj ostatnią odpowiedź",
	"Copy Link": "",
	"Copying to clipboard was successful!": "Kopiowanie do schowka zakończone powodzeniem!",
	"Create a concise, 3-5 word phrase as a header for the following query, strictly adhering to the 3-5 word limit and avoiding the use of the word 'title':": "Utwórz zwięzłą frazę składającą się z 3-5 słów jako nagłówek dla następującego zapytania, ściśle przestrzegając limitu od 3 do 5 słów i unikając użycia słowa 'tytuł':",
	"Create a modelfile": "Utwórz plik modelu",
	"Create Account": "Utwórz konto",
	"Created at": "Utworzono o",
	"Created At": "",
	"Current Model": "Bieżący model",
	"Current Password": "Bieżące hasło",
	"Custom": "Niestandardowy",
	"Customize Ollama models for a specific purpose": "Dostosuj modele Ollama do określonego celu",
	"Dark": "Ciemny",
	"Database": "Baza danych",
	"DD/MM/YYYY HH:mm": "DD/MM/YYYY HH:mm",
	"Default": "Domyślny",
	"Default (Automatic1111)": "Domyślny (Automatic1111)",
	"Default (SentenceTransformers)": "",
	"Default (Web API)": "Domyślny (Interfejs API)",
	"Default model updated": "Domyślny model zaktualizowany",
	"Default Prompt Suggestions": "Domyślne sugestie promptów",
	"Default User Role": "Domyślna rola użytkownika",
	"delete": "Usuń",
	"Delete": "",
	"Delete a model": "Usuń model",
	"Delete chat": "Usuń czat",
	"Delete Chat": "",
	"Delete Chats": "Usuń czaty",
	"Delete User": "",
	"Deleted {{deleteModelTag}}": "Usunięto {{deleteModelTag}}",
	"Deleted {{tagName}}": "",
	"Description": "Opis",
	"Didn't fully follow instructions": "",
	"Disabled": "Wyłączone",
	"Discover a modelfile": "Odkryj plik modelu",
	"Discover a prompt": "Odkryj prompt",
	"Discover, download, and explore custom prompts": "Odkryj, pobierz i eksploruj niestandardowe prompty",
	"Discover, download, and explore model presets": "Odkryj, pobierz i eksploruj ustawienia modeli",
	"Display the username instead of You in the Chat": "Wyświetl nazwę użytkownika zamiast Ty w czacie",
	"Document": "Dokument",
	"Document Settings": "Ustawienia dokumentu",
	"Documents": "Dokumenty",
	"does not make any external connections, and your data stays securely on your locally hosted server.": "nie nawiązuje żadnych zewnętrznych połączeń, a Twoje dane pozostają bezpiecznie na Twoim lokalnie hostowanym serwerze.",
	"Don't Allow": "Nie zezwalaj",
	"Don't have an account?": "Nie masz konta?",
	"Don't like the style": "",
	"Download": "",
	"Download Database": "Pobierz bazę danych",
	"Drop any files here to add to the conversation": "Upuść pliki tutaj, aby dodać do rozmowy",
	"e.g. '30s','10m'. Valid time units are 's', 'm', 'h'.": "np. '30s', '10m'. Poprawne jednostki czasu to 's', 'm', 'h'.",
	"Edit": "",
	"Edit Doc": "Edytuj dokument",
	"Edit User": "Edytuj użytkownika",
	"Email": "Email",
	"Embedding Model Engine": "",
	"Embedding model set to \"{{embedding_model}}\"": "",
	"Enable Chat History": "Włącz historię czatu",
	"Enable New Sign Ups": "Włącz nowe rejestracje",
	"Enabled": "Włączone",
	"Ensure your CSV file includes 4 columns in this order: Name, Email, Password, Role.": "",
	"Enter {{role}} message here": "Wprowadź wiadomość {{role}} tutaj",
	"Enter Chunk Overlap": "Wprowadź zakchodzenie bloku",
	"Enter Chunk Size": "Wprowadź rozmiar bloku",
	"Enter Image Size (e.g. 512x512)": "Wprowadź rozmiar obrazu (np. 512x512)",
	"Enter LiteLLM API Base URL (litellm_params.api_base)": "Wprowadź bazowy adres URL LiteLLM API (litellm_params.api_base)",
	"Enter LiteLLM API Key (litellm_params.api_key)": "Wprowadź klucz API LiteLLM (litellm_params.api_key)",
	"Enter LiteLLM API RPM (litellm_params.rpm)": "Wprowadź API LiteLLM RPM(litellm_params.rpm)",
	"Enter LiteLLM Model (litellm_params.model)": "Wprowadź model LiteLLM (litellm_params.model)",
	"Enter Max Tokens (litellm_params.max_tokens)": "Wprowadź maksymalną liczbę tokenów (litellm_params.max_tokens)",
	"Enter model tag (e.g. {{modelTag}})": "Wprowadź tag modelu (np. {{modelTag}})",
	"Enter Number of Steps (e.g. 50)": "Wprowadź liczbę kroków (np. 50)",
	"Enter Score": "",
	"Enter stop sequence": "Wprowadź sekwencję zatrzymania",
	"Enter Top K": "Wprowadź Top K",
	"Enter URL (e.g. http://127.0.0.1:7860/)": "Wprowadź adres URL (np. http://127.0.0.1:7860/)",
	"Enter Your Email": "Wprowadź swój adres email",
	"Enter Your Full Name": "Wprowadź swoje imię i nazwisko",
	"Enter Your Password": "Wprowadź swoje hasło",
	"Enter Your Role": "",
	"Experimental": "Eksperymentalne",
	"Export All Chats (All Users)": "Eksportuj wszystkie czaty (wszyscy użytkownicy)",
	"Export Chats": "Eksportuj czaty",
	"Export Documents Mapping": "Eksportuj mapowanie dokumentów",
	"Export Modelfiles": "Eksportuj pliki modeli",
	"Export Prompts": "Eksportuj prompty",
	"Failed to create API Key.": "",
	"Failed to read clipboard contents": "Nie udało się odczytać zawartości schowka",
	"Feel free to add specific details": "",
	"File Mode": "Tryb pliku",
	"File not found.": "Plik nie został znaleziony.",
	"Fingerprint spoofing detected: Unable to use initials as avatar. Defaulting to default profile image.": "Wykryto podszywanie się pod odcisk palca: Nie można używać inicjałów jako awatara. Przechodzenie do domyślnego obrazu profilowego.",
	"Fluidly stream large external response chunks": "Płynnie przesyłaj strumieniowo duże fragmenty odpowiedzi zewnętrznych",
	"Focus chat input": "Skoncentruj na czacie",
<<<<<<< HEAD
	"Fluidly stream large external response chunks": "Płynnie przesyłaj strumieniowo duże fragmenty odpowiedzi zewnętrznych",
=======
	"Followed instructions perfectly": "",
>>>>>>> f1963c95
	"Format your variables using square brackets like this:": "Formatuj swoje zmienne, używając nawiasów kwadratowych, np.",
	"From (Base Model)": "Z (Model Podstawowy)",
	"Full Screen Mode": "Tryb pełnoekranowy",
	"General": "Ogólne",
	"General Settings": "Ogólne ustawienia",
	"Generation Info": "",
	"Good Response": "",
	"has no conversations.": "",
	"Hello, {{name}}": "Witaj, {{name}}",
	"Hide": "Ukryj",
	"Hide Additional Params": "Ukryj dodatkowe parametry",
	"How can I help you today?": "Jak mogę Ci dzisiaj pomóc?",
	"Hybrid Search": "",
	"Image Generation (Experimental)": "Generowanie obrazu (eksperymentalne)",
	"Image Generation Engine": "Silnik generowania obrazu",
	"Image Settings": "Ustawienia obrazu",
	"Images": "Obrazy",
	"Import Chats": "Importuj rozmowy",
	"Import Documents Mapping": "Importuj mapowanie dokumentów",
	"Import Modelfiles": "Importuj pliki modeli",
	"Import Prompts": "Importuj prompty",
	"Include `--api` flag when running stable-diffusion-webui": "Dołącz flagę `--api` podczas uruchamiania stable-diffusion-webui",
	"Interface": "Interfejs",
	"join our Discord for help.": "Dołącz do naszego Discorda po pomoc.",
	"JSON": "JSON",
	"JWT Expiration": "Wygaśnięcie JWT",
	"JWT Token": "Token JWT",
	"Keep Alive": "Zachowaj łączność",
	"Keyboard shortcuts": "Skróty klawiszowe",
	"Language": "Język",
	"Last Active": "",
	"Light": "Jasny",
	"OLED Dark": "Ciemny OLED",
	"Listening...": "Nasłuchiwanie...",
	"LLMs can make mistakes. Verify important information.": "LLMy mogą popełniać błędy. Zweryfikuj ważne informacje.",
	"Made by OpenWebUI Community": "Stworzone przez społeczność OpenWebUI",
	"Make sure to enclose them with": "Upewnij się, że są one zamknięte w",
	"Manage LiteLLM Models": "Zarządzaj modelami LiteLLM",
	"Manage Models": "Zarządzaj modelami",
	"Manage Ollama Models": "Zarządzaj modelami Ollama",
	"Max Tokens": "Maksymalna liczba tokenów",
	"Maximum of 3 models can be downloaded simultaneously. Please try again later.": "Maksymalnie 3 modele można pobierać jednocześnie. Spróbuj ponownie później.",
	"Minimum Score": "",
	"Mirostat": "Mirostat",
	"Mirostat Eta": "Mirostat Eta",
	"Mirostat Tau": "Mirostat Tau",
	"MMMM DD, YYYY": "MMMM DD, YYYY",
	"MMMM DD, YYYY HH:mm": "",
	"Model '{{modelName}}' has been successfully downloaded.": "Model '{{modelName}}' został pomyślnie pobrany.",
	"Model '{{modelTag}}' is already in queue for downloading.": "Model '{{modelTag}}' jest już w kolejce do pobrania.",
	"Model {{modelId}} not found": "Model {{modelId}} nie został znaleziony",
	"Model {{modelName}} already exists.": "Model {{modelName}} już istnieje.",
	"Model filesystem path detected. Model shortname is required for update, cannot continue.": "Wykryto ścieżkę systemu plików modelu. Wymagana jest krótka nazwa modelu do aktualizacji, nie można kontynuować.",
	"Model Name": "Nazwa modelu",
	"Model not selected": "Model nie został wybrany",
	"Model Tag Name": "Nazwa tagu modelu",
	"Model Whitelisting": "Whitelisting modelu",
	"Model(s) Whitelisted": "Model(e) dodane do listy białej",
	"Modelfile": "Plik modelu",
	"Modelfile Advanced Settings": "Zaawansowane ustawienia pliku modelu",
	"Modelfile Content": "Zawartość pliku modelu",
	"Modelfiles": "Pliki modeli",
	"Models": "Modele",
	"More": "",
	"My Documents": "Moje dokumenty",
	"My Modelfiles": "Moje pliki modeli",
	"My Prompts": "Moje prompty",
	"Name": "Nazwa",
	"Name Tag": "Etykieta nazwy",
	"Name your modelfile": "Nadaj nazwę swojemu plikowi modelu",
	"New Chat": "Nowy czat",
	"New Password": "Nowe hasło",
	"Not factually correct": "",
	"Not sure what to add?": "Nie wiesz, co dodać?",
	"Not sure what to write? Switch to": "Nie wiesz, co napisać? Przełącz się na",
	"Note: If you set a minimum score, the search will only return documents with a score greater than or equal to the minimum score.": "",
	"Notifications": "Powiadomienia",
	"Off": "Wyłączony",
	"Okay, Let's Go!": "Okej, zaczynamy!",
	"OLED Dark": "",
	"Ollama": "",
	"Ollama Base URL": "Adres bazowy URL Ollama",
	"Ollama Version": "Wersja Ollama",
	"On": "Włączony",
	"Only": "Tylko",
	"Only alphanumeric characters and hyphens are allowed in the command string.": "W poleceniu dozwolone są tylko znaki alfanumeryczne i myślniki.",
	"Oops! Hold tight! Your files are still in the processing oven. We're cooking them up to perfection. Please be patient and we'll let you know once they're ready.": "Ups! Trzymaj się! Twoje pliki są wciąż w procesie obróbki. Gotujemy je do perfekcji. Prosimy o cierpliwość, poinformujemy Cię, gdy będą gotowe.",
	"Oops! Looks like the URL is invalid. Please double-check and try again.": "Ups! Wygląda na to, że URL jest nieprawidłowy. Sprawdź jeszcze raz i spróbuj ponownie.",
	"Oops! You're using an unsupported method (frontend only). Please serve the WebUI from the backend.": "Ups! Używasz nieobsługiwaniej metody (tylko interfejs front-end). Proszę obsłużyć interfejs WebUI z poziomu backendu.",
	"Open": "Otwórz",
	"Open AI": "Open AI",
	"Open AI (Dall-E)": "Open AI (Dall-E)",
	"Open new chat": "Otwórz nowy czat",
	"OpenAI": "",
	"OpenAI API": "OpenAI API",
	"OpenAI API Config": "",
	"OpenAI API Key is required.": "Klucz API OpenAI jest wymagany.",
	"OpenAI URL/Key required.": "",
	"or": "lub",
	"Other": "",
	"Parameters": "Parametry",
	"Password": "Hasło",
	"PDF document (.pdf)": "",
	"PDF Extract Images (OCR)": "PDF Wyodrębnij obrazy (OCR)",
	"pending": "oczekujące",
	"Permission denied when accessing microphone: {{error}}": "Odmowa dostępu do mikrofonu: {{error}}",
	"Plain text (.txt)": "",
	"Playground": "Plac zabaw",
<<<<<<< HEAD
	"Model Status": "Stan modelu",
	"Profile": "Profil",
=======
	"Positive attitude": "",
	"Profile Image": "",
	"Prompt (e.g. Tell me a fun fact about the Roman Empire)": "",
>>>>>>> f1963c95
	"Prompt Content": "Zawartość prompta",
	"Prompt suggestions": "Sugestie prompta",
	"Prompts": "Prompty",
	"Pull a model from Ollama.com": "Pobierz model z Ollama.com",
	"Pull Progress": "Postęp pobierania",
	"Query Params": "Parametry zapytania",
	"RAG Template": "Szablon RAG",
	"Raw Format": "Format bez obróbki",
	"Read Aloud": "",
	"Record voice": "Nagraj głos",
	"Redirecting you to OpenWebUI Community": "Przekierowujemy Cię do społeczności OpenWebUI",
	"Refused when it shouldn't have": "",
	"Regenerate": "",
	"Release Notes": "Notatki wydania",
	"Remove": "",
	"Repeat Last N": "Powtórz ostatnie N",
	"Repeat Penalty": "Kara za powtórzenie",
	"Request Mode": "Tryb żądania",
	"Reranking model disabled": "",
	"Reranking model set to \"{{reranking_model}}\"": "",
	"Reset Vector Storage": "Resetuj przechowywanie wektorów",
	"Response AutoCopy to Clipboard": "Automatyczne kopiowanie odpowiedzi do schowka",
	"Role": "Rola",
	"Rosé Pine": "Rosé Pine",
	"Rosé Pine Dawn": "Rosé Pine Dawn",
	"Save": "Zapisz",
	"Save & Create": "Zapisz i utwórz",
	"Save & Submit": "Zapisz i wyślij",
	"Save & Update": "Zapisz i zaktualizuj",
	"Saving chat logs directly to your browser's storage is no longer supported. Please take a moment to download and delete your chat logs by clicking the button below. Don't worry, you can easily re-import your chat logs to the backend through": "Bezpośrednie zapisywanie dzienników czatu w pamięci przeglądarki nie jest już obsługiwane. Prosimy o pobranie i usunięcie dzienników czatu, klikając poniższy przycisk. Nie martw się, możesz łatwo ponownie zaimportować dzienniki czatu do backendu za pomocą",
	"Scan": "Skanuj",
	"Scan complete!": "Skanowanie zakończone!",
	"Scan for documents from {{path}}": "Skanuj dokumenty z {{path}}",
	"Search": "Szukaj",
	"Search a model": "",
	"Search Documents": "Szukaj dokumentów",
	"Search Prompts": "Szukaj promptów",
	"See readme.md for instructions": "Zajrzyj do readme.md po instrukcje",
	"See what's new": "Zobacz co nowego",
	"Seed": "Seed",
	"Select a mode": "Wybierz tryb",
	"Select a model": "Wybierz model",
	"Select an Ollama instance": "Wybierz instancję Ollama",
	"Send a Message": "Wyślij Wiadomość",
	"Send message": "Wyślij wiadomość",
	"Server connection verified": "Połączenie z serwerem zweryfikowane",
	"Set as default": "Ustaw jako domyślne",
	"Set Default Model": "Ustaw domyślny model",
	"Set Image Size": "Ustaw rozmiar obrazu",
	"Set Steps": "Ustaw kroki",
	"Set Title Auto-Generation Model": "Ustaw model automatycznego generowania tytułów",
	"Set Voice": "Ustaw głos",
	"Settings": "Ustawienia",
	"Settings saved successfully!": "Ustawienia zapisane pomyślnie!",
	"Share": "",
	"Share Chat": "",
	"Share to OpenWebUI Community": "Dziel się z społecznością OpenWebUI",
	"short-summary": "Krótkie podsumowanie",
	"Show": "Pokaż",
	"Show Additional Params": "Pokaż dodatkowe parametry",
	"Show shortcuts": "Pokaż skróty",
	"Showcased creativity": "",
	"sidebar": "Panel boczny",
	"Sign in": "Zaloguj się",
	"Sign Out": "Wyloguj się",
	"Sign up": "Zarejestruj się",
	"Signing in": "",
	"Speech recognition error: {{error}}": "Błąd rozpoznawania mowy: {{error}}",
	"Speech-to-Text Engine": "Silnik mowy na tekst",
	"SpeechRecognition API is not supported in this browser.": "API Rozpoznawania Mowy nie jest obsługiwane w tej przeglądarce.",
	"Stop Sequence": "Zatrzymaj sekwencję",
	"STT Settings": "Ustawienia STT",
	"Submit": "Zatwierdź",
	"Subtitle (e.g. about the Roman Empire)": "",
	"Success": "Sukces",
	"Successfully updated.": "Pomyślnie zaktualizowano.",
	"Sync All": "Synchronizuj wszystko",
	"System": "System",
	"System Prompt": "Prompt systemowy",
	"Tags": "Tagi",
	"Tell us more:": "",
	"Temperature": "Temperatura",
	"Template": "Szablon",
	"Text Completion": "Uzupełnienie tekstu",
	"Text-to-Speech Engine": "Silnik tekstu na mowę",
	"Tfs Z": "Tfs Z",
	"Thanks for your feedback!": "",
	"The score should be a value between 0.0 (0%) and 1.0 (100%).": "",
	"Theme": "Motyw",
	"This ensures that your valuable conversations are securely saved to your backend database. Thank you!": "To zapewnia, że Twoje cenne rozmowy są bezpiecznie zapisywane w bazie danych backendowej. Dziękujemy!",
	"This setting does not sync across browsers or devices.": "To ustawienie nie synchronizuje się między przeglądarkami ani urządzeniami.",
	"Thorough explanation": "",
	"Tip: Update multiple variable slots consecutively by pressing the tab key in the chat input after each replacement.": "Porada: Aktualizuj wiele zmiennych kolejno, naciskając klawisz tabulatora w polu wprowadzania czatu po każdej zmianie.",
	"Title": "Tytuł",
	"Title (e.g. Tell me a fun fact)": "",
	"Title Auto-Generation": "Automatyczne generowanie tytułu",
	"Title Generation Prompt": "Prompt generowania tytułu",
	"to": "do",
	"To access the available model names for downloading,": "Aby uzyskać dostęp do dostępnych nazw modeli do pobrania,",
	"To access the GGUF models available for downloading,": "Aby uzyskać dostęp do dostępnych modeli GGUF do pobrania,",
	"to chat input.": "do pola wprowadzania czatu.",
	"Toggle settings": "Przełącz ustawienia",
	"Toggle sidebar": "Przełącz panel boczny",
	"Top K": "Najlepsze K",
	"Top P": "Najlepsze P",
	"Trouble accessing Ollama?": "Problemy z dostępem do Ollama?",
	"TTS Settings": "Ustawienia TTS",
	"Type Hugging Face Resolve (Download) URL": "Wprowadź adres URL do pobrania z Hugging Face",
	"Uh-oh! There was an issue connecting to {{provider}}.": "O nie! Wystąpił problem z połączeniem z {{provider}}.",
	"Unknown File Type '{{file_type}}', but accepting and treating as plain text": "Nieznany typ pliku '{{file_type}}', ale akceptowany i traktowany jako zwykły tekst",
	"Update and Copy Link": "",
	"Update Embedding Model": "",
	"Update embedding model (e.g. {{model}})": "",
	"Update password": "Aktualizacja hasła",
	"Update Reranking Model": "",
	"Update reranking model (e.g. {{model}})": "",
	"Upload a GGUF model": "Prześlij model GGUF",
	"Upload files": "Prześlij pliki",
	"Upload Progress": "Postęp przesyłania",
	"URL Mode": "Tryb adresu URL",
	"Use '#' in the prompt input to load and select your documents.": "Użyj '#' w polu wprowadzania polecenia, aby załadować i wybrać swoje dokumenty.",
	"Use Gravatar": "Użyj Gravatara",
	"Use Initials": "Użyj inicjałów",
	"user": "użytkownik",
	"User Permissions": "Uprawnienia użytkownika",
	"Users": "Użytkownicy",
	"Utilize": "Wykorzystaj",
	"Valid time units:": "Poprawne jednostki czasu:",
	"variable": "zmienna",
	"variable to have them replaced with clipboard content.": "zmienna która zostanie zastąpiona zawartością schowka.",
	"Version": "Wersja",
	"Warning: If you update or change your embedding model, you will need to re-import all documents.": "",
	"Web": "Sieć",
	"Webhook URL": "",
	"WebUI Add-ons": "Dodatki do interfejsu WebUI",
	"WebUI Settings": "Ustawienia interfejsu WebUI",
	"WebUI will make requests to": "Interfejs sieciowy będzie wysyłał żądania do",
	"What’s New in": "Co nowego w",
	"When history is turned off, new chats on this browser won't appear in your history on any of your devices.": "Kiedy historia jest wyłączona, nowe rozmowy na tej przeglądarce nie będą widoczne w historii na żadnym z twoich urządzeń.",
	"Whisper (Local)": "Whisper (Lokalnie)",
	"Write a prompt suggestion (e.g. Who are you?)": "Napisz sugestię do polecenia (np. Kim jesteś?)",
	"Write a summary in 50 words that summarizes [topic or keyword].": "Napisz podsumowanie w 50 słowach, które podsumowuje [temat lub słowo kluczowe].",
	"You": "Ty",
	"You're a helpful assistant.": "Jesteś pomocnym asystentem.",
	"You're now logged in.": "Jesteś teraz zalogowany.",
	"Youtube": ""
}<|MERGE_RESOLUTION|>--- conflicted
+++ resolved
@@ -183,11 +183,7 @@
 	"Fingerprint spoofing detected: Unable to use initials as avatar. Defaulting to default profile image.": "Wykryto podszywanie się pod odcisk palca: Nie można używać inicjałów jako awatara. Przechodzenie do domyślnego obrazu profilowego.",
 	"Fluidly stream large external response chunks": "Płynnie przesyłaj strumieniowo duże fragmenty odpowiedzi zewnętrznych",
 	"Focus chat input": "Skoncentruj na czacie",
-<<<<<<< HEAD
-	"Fluidly stream large external response chunks": "Płynnie przesyłaj strumieniowo duże fragmenty odpowiedzi zewnętrznych",
-=======
 	"Followed instructions perfectly": "",
->>>>>>> f1963c95
 	"Format your variables using square brackets like this:": "Formatuj swoje zmienne, używając nawiasów kwadratowych, np.",
 	"From (Base Model)": "Z (Model Podstawowy)",
 	"Full Screen Mode": "Tryb pełnoekranowy",
@@ -267,7 +263,6 @@
 	"Notifications": "Powiadomienia",
 	"Off": "Wyłączony",
 	"Okay, Let's Go!": "Okej, zaczynamy!",
-	"OLED Dark": "",
 	"Ollama": "",
 	"Ollama Base URL": "Adres bazowy URL Ollama",
 	"Ollama Version": "Wersja Ollama",
@@ -296,14 +291,9 @@
 	"Permission denied when accessing microphone: {{error}}": "Odmowa dostępu do mikrofonu: {{error}}",
 	"Plain text (.txt)": "",
 	"Playground": "Plac zabaw",
-<<<<<<< HEAD
-	"Model Status": "Stan modelu",
-	"Profile": "Profil",
-=======
 	"Positive attitude": "",
 	"Profile Image": "",
 	"Prompt (e.g. Tell me a fun fact about the Roman Empire)": "",
->>>>>>> f1963c95
 	"Prompt Content": "Zawartość prompta",
 	"Prompt suggestions": "Sugestie prompta",
 	"Prompts": "Prompty",
