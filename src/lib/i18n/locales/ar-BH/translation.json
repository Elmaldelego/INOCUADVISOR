{
	"'s', 'm', 'h', 'd', 'w' or '-1' for no expiration.": "'s', 'm', 'h', 'd', 'w' أو '-1' لا توجد انتهاء",
	"(Beta)": "(تجريبي)",
	"(e.g. `sh webui.sh --api --api-auth username_password`)": "",
	"(e.g. `sh webui.sh --api`)": "( `sh webui.sh --api`مثال)",
	"(latest)": "(الأخير)",
	"{{ models }}": "{{ نماذج }}",
	"{{ owner }}: You cannot delete a base model": "{{ المالك }}: لا يمكنك حذف نموذج أساسي",
	"{{user}}'s Chats": "دردشات {{user}}",
	"{{webUIName}} Backend Required": "{{webUIName}} مطلوب",
	"*Prompt node ID(s) are required for image generation": "",
	"A task model is used when performing tasks such as generating titles for chats and web search queries": "يتم استخدام نموذج المهمة عند تنفيذ مهام مثل إنشاء عناوين للدردشات واستعلامات بحث الويب",
	"a user": "مستخدم",
	"About": "عن",
	"Account": "الحساب",
	"Account Activation Pending": "",
	"Accurate information": "معلومات دقيقة",
	"Actions": "",
	"Active Users": "",
	"Add": "أضف",
	"Add a model id": "إضافة معرف نموذج",
	"Add a short description about what this model does": "أضف وصفا موجزا حول ما يفعله هذا النموذج",
	"Add a short title for this prompt": "أضف عنوانًا قصيرًا لبداء المحادثة",
	"Add a tag": "أضافة تاق",
	"Add custom prompt": "أضافة مطالبة مخصصه",
	"Add Docs": "إضافة المستندات",
	"Add Files": "إضافة ملفات",
	"Add Memory": "إضافة ذكرايات",
	"Add message": "اضافة رسالة",
	"Add Model": "اضافة موديل",
	"Add Tag": "",
	"Add Tags": "اضافة تاق",
	"Add User": "اضافة مستخدم",
	"Adjusting these settings will apply changes universally to all users.": "سيؤدي ضبط هذه الإعدادات إلى تطبيق التغييرات بشكل عام على كافة المستخدمين",
	"admin": "المشرف",
	"Admin": "",
	"Admin Panel": "لوحة التحكم",
	"Admin Settings": "اعدادات المشرف",
	"Admins have access to all tools at all times; users need tools assigned per model in the workspace.": "",
	"Advanced Parameters": "التعليمات المتقدمة",
	"Advanced Params": "المعلمات المتقدمة",
	"all": "الكل",
	"All Documents": "جميع الملفات",
	"All Users": "جميع المستخدمين",
	"Allow": "يسمح",
	"Allow Chat Deletion": "يستطيع حذف المحادثات",
	"Allow Chat Editing": "",
	"Allow non-local voices": "",
	"Allow Temporary Chat": "",
	"Allow User Location": "",
	"Allow Voice Interruption in Call": "",
	"alphanumeric characters and hyphens": "الأحرف الأبجدية الرقمية والواصلات",
	"Already have an account?": "هل تملك حساب ؟",
	"an assistant": "مساعد",
	"and": "و",
	"and create a new shared link.": "و أنشئ رابط مشترك جديد.",
	"API Base URL": "API الرابط الرئيسي",
	"API Key": "API مفتاح",
	"API Key created.": "API تم أنشاء المفتاح",
	"API keys": "مفاتيح واجهة برمجة التطبيقات",
	"April": "أبريل",
	"Archive": "الأرشيف",
	"Archive All Chats": "أرشفة جميع الدردشات",
	"Archived Chats": "الأرشيف المحادثات",
	"are allowed - Activate this command by typing": "مسموح - قم بتنشيط هذا الأمر عن طريق الكتابة",
	"Are you sure?": "هل أنت متأكد ؟",
	"Attach file": "أرفق ملف",
	"Attention to detail": "انتبه للتفاصيل",
	"Audio": "صوتي",
	"August": "أغسطس",
	"Auto-playback response": "استجابة التشغيل التلقائي",
	"Automatic1111": "",
	"AUTOMATIC1111 Api Auth String": "",
	"AUTOMATIC1111 Base URL": "AUTOMATIC1111 الرابط الرئيسي",
	"AUTOMATIC1111 Base URL is required.": "AUTOMATIC1111 الرابط مطلوب",
	"available!": "متاح",
	"Back": "خلف",
	"Bad Response": "استجابة خطاء",
	"Bad words File": "",
	"Bad words filter settings updated successfully": "",
	"Bad words Template": "",
	"Banners": "لافتات",
	"Base Model (From)": "النموذج الأساسي (من)",
	"Batch Size (num_batch)": "",
	"before": "قبل",
	"Being lazy": "كون كسول",
	"Brave Search API Key": "مفتاح واجهة برمجة تطبيقات البحث الشجاع",
	"Bypass SSL verification for Websites": "تجاوز التحقق من SSL للموقع",
	"Call": "",
	"Call feature is not supported when using Web STT engine": "",
	"Camera": "",
	"Cancel": "اللغاء",
	"Capabilities": "قدرات",
	"Change Password": "تغير الباسورد",
	"Chat": "المحادثة",
	"Chat Background Image": "",
	"Chat Bubble UI": "UI الدردشة",
	"Chat Controls": "",
	"Chat direction": "اتجاه المحادثة",
	"Chats": "المحادثات",
	"Check Again": "تحقق مرة اخرى",
	"Check for updates": "تحقق من التحديثات",
	"Checking for updates...": "البحث عن تحديثات",
	"Choose a model before saving...": "أختار موديل قبل الحفظ",
	"Chunk Overlap": "Chunk تداخل",
	"Chunk Params": "Chunk المتغيرات",
	"Chunk Size": "Chunk حجم",
	"Citation": "اقتباس",
	"Clear memory": "",
	"Click here for help.": "أضغط هنا للمساعدة",
	"Click here to": "أضغط هنا الانتقال",
	"Click here to download user import template file.": "",
	"Click here to select": "أضغط هنا للاختيار",
	"Click here to select a csv file.": "أضغط هنا للاختيار ملف csv",
	"Click here to select a py file.": "",
	"Click here to select documents.": "انقر هنا لاختيار المستندات",
	"Click here to upload a workflow.json file.": "",
	"click here.": "أضغط هنا",
	"Click on the user role button to change a user's role.": "أضغط على أسم الصلاحيات لتغيرها للمستخدم",
	"Clipboard write permission denied. Please check your browser settings to grant the necessary access.": "",
	"Clone": "استنساخ",
	"Close": "أغلق",
	"Code formatted successfully": "",
	"Collection": "مجموعة",
	"ComfyUI": "ComfyUI",
	"ComfyUI Base URL": "ComfyUI الرابط الافتراضي",
	"ComfyUI Base URL is required.": "ComfyUI الرابط مطلوب",
	"ComfyUI Workflow": "",
	"ComfyUI Workflow Nodes": "",
	"Command": "الأوامر",
	"Concurrent Requests": "الطلبات المتزامنة",
	"Confirm": "",
	"Confirm Password": "تأكيد كلمة المرور",
	"Confirm your action": "",
	"Connections": "اتصالات",
	"Contact Admin for WebUI Access": "",
	"Content": "الاتصال",
	"Content Extraction": "",
	"Context Length": "طول السياق",
	"Continue Response": "متابعة الرد",
	"Continue with {{provider}}": "",
	"Control how message text is split for TTS requests. 'Punctuation' splits into sentences, 'paragraphs' splits into paragraphs, and 'none' keeps the message as a single string.": "",
	"Controls": "",
	"Copied": "",
	"Copied shared chat URL to clipboard!": "تم نسخ عنوان URL للدردشة المشتركة إلى الحافظة",
	"Copied to clipboard": "",
	"Copy": "نسخ",
	"Copy Code": "",
	"Copy last code block": "انسخ كتلة التعليمات البرمجية الأخيرة",
	"Copy last response": "انسخ الرد الأخير",
	"Copy Link": "أنسخ الرابط",
	"Copying to clipboard was successful!": "تم النسخ إلى الحافظة بنجاح",
	"Create a model": "إنشاء نموذج",
	"Create Account": "إنشاء حساب",
	"Create new key": "عمل مفتاح جديد",
	"Create new secret key": "عمل سر جديد",
	"Created at": "أنشئت في",
	"Created At": "أنشئت من",
	"Created by": "",
	"CSV Import": "",
	"Current Model": "الموديل المختار",
	"Current Password": "كلمة السر الحالية",
	"Custom": "مخصص",
	"Customize models for a specific purpose": "تخصيص النماذج لغرض معين",
	"Dark": "مظلم",
	"Dashboard": "",
	"Database": "قاعدة البيانات",
	"December": "ديسمبر",
	"Default": "الإفتراضي",
	"Default (Open AI)": "",
	"Default (SentenceTransformers)": "(SentenceTransformers) الإفتراضي",
	"Default Model": "النموذج الافتراضي",
	"Default model updated": "الإفتراضي تحديث الموديل",
	"Default Prompt Suggestions": "الإفتراضي Prompt الاقتراحات",
	"Default User Role": "الإفتراضي صلاحيات المستخدم",
	"delete": "حذف",
	"Delete": "حذف",
	"Delete a model": "حذف الموديل",
	"Delete All Chats": "حذف جميع الدردشات",
	"Delete chat": "حذف المحادثه",
	"Delete Chat": "حذف المحادثه.",
	"Delete chat?": "",
	"Delete Doc": "",
	"Delete function?": "",
	"Delete prompt?": "",
	"delete this link": "أحذف هذا الرابط",
	"Delete tool?": "",
	"Delete User": "حذف المستخدم",
	"Deleted {{deleteModelTag}}": "{{deleteModelTag}} حذف",
	"Deleted {{name}}": "حذف {{name}}",
	"Description": "وصف",
	"Didn't fully follow instructions": "لم أتبع التعليمات بشكل كامل",
	"Disabled": "",
	"Discover a function": "",
	"Discover a model": "اكتشف نموذجا",
	"Discover a prompt": "اكتشاف موجه",
	"Discover a tool": "",
	"Discover, download, and explore custom functions": "",
	"Discover, download, and explore custom prompts": "اكتشاف وتنزيل واستكشاف المطالبات المخصصة",
	"Discover, download, and explore custom tools": "",
	"Discover, download, and explore model presets": "اكتشاف وتنزيل واستكشاف الإعدادات المسبقة للنموذج",
	"Dismissible": "",
	"Display Emoji in Call": "",
	"Display the username instead of You in the Chat": "اعرض اسم المستخدم بدلاً منك في الدردشة",
	"Do not install functions from sources you do not fully trust.": "",
	"Do not install tools from sources you do not fully trust.": "",
	"Document": "المستند",
	"Documentation": "",
	"Documents": "مستندات",
	"does not make any external connections, and your data stays securely on your locally hosted server.": "لا يجري أي اتصالات خارجية، وتظل بياناتك آمنة على الخادم المستضاف محليًا.",
	"Don't Allow": "لا تسمح بذلك",
	"Don't have an account?": "ليس لديك حساب؟",
	"don't install random functions from sources you don't trust.": "",
	"don't install random tools from sources you don't trust.": "",
	"Don't like the style": "لا أحب النمط",
	"Done": "",
	"Download": "تحميل",
	"Download canceled": "تم اللغاء التحميل",
	"Download Database": "تحميل قاعدة البيانات",
	"Drop any files here to add to the conversation": "أسقط أية ملفات هنا لإضافتها إلى المحادثة",
	"e.g. '30s','10m'. Valid time units are 's', 'm', 'h'.": "e.g. '30s','10m'. الوحدات الزمنية الصالحة هي 's', 'm', 'h'.",
	"Edit": "تعديل",
	"Edit Doc": "تعديل الملف",
	"Edit Memory": "",
	"Edit User": "تعديل المستخدم",
	"ElevenLabs": "",
	"Email": "البريد",
	"Embedding Batch Size": "",
	"Embedding Model": "نموذج التضمين",
	"Embedding Model Engine": "تضمين محرك النموذج",
	"Embedding model set to \"{{embedding_model}}\"": "تم تعيين نموذج التضمين على \"{{embedding_model}}\"",
	"Enable Community Sharing": "تمكين مشاركة المجتمع",
	"Enable Message Bad Words Replacement": "",
	"Enable Message Filter": "",
	"Enable Message Rating": "",
	"Enable New Sign Ups": "تفعيل عمليات التسجيل الجديدة",
	"Enable Web Search": "تمكين بحث الويب",
	"Enabled": "",
	"Engine": "",
	"Ensure your CSV file includes 4 columns in this order: Name, Email, Password, Role.": "تأكد من أن ملف CSV الخاص بك يتضمن 4 أعمدة بهذا الترتيب: Name, Email, Password, Role.",
	"Enter {{role}} message here": "أدخل رسالة {{role}} هنا",
	"Enter a detail about yourself for your LLMs to recall": "ادخل معلومات عنك تريد أن يتذكرها الموديل",
	"Enter api auth string (e.g. username:password)": "",
	"Enter Brave Search API Key": "أدخل مفتاح واجهة برمجة تطبيقات البحث الشجاع",
	"Enter Chunk Overlap": "أدخل الChunk Overlap",
	"Enter Chunk Size": "أدخل Chunk الحجم",
	"Enter Github Raw URL": "أدخل عنوان URL ل Github Raw",
	"Enter Google PSE API Key": "أدخل مفتاح واجهة برمجة تطبيقات PSE من Google",
	"Enter Google PSE Engine Id": "أدخل معرف محرك PSE من Google",
	"Enter Image Size (e.g. 512x512)": "(e.g. 512x512) أدخل حجم الصورة ",
	"Enter language codes": "أدخل كود اللغة",
	"Enter Max File Count": "",
	"Enter Max File Size(MB)": "",
	"Enter Model ID": "",
	"Enter model tag (e.g. {{modelTag}})": "(e.g. {{modelTag}}) أدخل الموديل تاق",
	"Enter Number of Steps (e.g. 50)": "(e.g. 50) أدخل عدد الخطوات",
	"Enter Score": "أدخل النتيجة",
	"Enter Searxng Query URL": "أدخل عنوان URL لاستعلام Searxng",
	"Enter Serper API Key": "أدخل مفتاح واجهة برمجة تطبيقات Serper",
	"Enter Serply API Key": "",
	"Enter Serpstack API Key": "أدخل مفتاح واجهة برمجة تطبيقات Serpstack",
	"Enter stop sequence": "أدخل تسلسل التوقف",
	"Enter system prompt": "",
	"Enter Tavily API Key": "",
	"Enter Tika Server URL": "",
	"Enter Top K": "أدخل Top K",
	"Enter URL (e.g. http://127.0.0.1:7860/)": "الرابط (e.g. http://127.0.0.1:7860/)",
	"Enter URL (e.g. http://localhost:11434)": "URL (e.g. http://localhost:11434)",
	"Enter Your Email": "أدخل البريد الاكتروني",
	"Enter Your Full Name": "أدخل الاسم كامل",
	"Enter your message": "",
	"Enter Your Password": "ادخل كلمة المرور",
	"Enter Your Role": "أدخل الصلاحيات",
	"Error": "خطأ",
	"Experimental": "تجريبي",
	"Export": "تصدير",
	"Export All Chats (All Users)": "تصدير جميع الدردشات (جميع المستخدمين)",
	"Export chat (.json)": "",
	"Export Chats": "تصدير جميع الدردشات",
	"Export Documents Mapping": "تصدير وثائق الخرائط",
	"Export Functions": "",
	"Export LiteLLM config.yaml": "",
	"Export Models": "نماذج التصدير",
	"Export Prompts": "مطالبات التصدير",
	"Export Tools": "",
	"External Models": "",
	"Failed to create API Key.": "فشل في إنشاء مفتاح API.",
	"Failed to read clipboard contents": "فشل في قراءة محتويات الحافظة",
	"Failed to update settings": "",
	"February": "فبراير",
	"Feel free to add specific details": "لا تتردد في إضافة تفاصيل محددة",
	"File": "",
	"File Mode": "وضع الملف",
	"File not found.": "لم يتم العثور على الملف.",
<<<<<<< HEAD
	"Filter": "",
=======
	"File size should not exceed {{maxSize}} MB.": "",
>>>>>>> 693dc310
	"Files": "",
	"Filter is now globally disabled": "",
	"Filter is now globally enabled": "",
	"Filters": "",
	"Fingerprint spoofing detected: Unable to use initials as avatar. Defaulting to default profile image.": "تم اكتشاف انتحال بصمة الإصبع: غير قادر على استخدام الأحرف الأولى كصورة رمزية. الافتراضي لصورة الملف الشخصي الافتراضية.",
	"Fluidly stream large external response chunks": "دفق قطع الاستجابة الخارجية الكبيرة بسلاسة",
	"Focus chat input": "التركيز على إدخال الدردشة",
	"Followed instructions perfectly": "اتبعت التعليمات على أكمل وجه",
	"Form": "",
	"Format your variables using square brackets like this:": "قم بتنسيق المتغيرات الخاصة بك باستخدام الأقواس المربعة مثل هذا:",
	"Frequency Penalty": "عقوبة التردد",
	"Function created successfully": "",
	"Function deleted successfully": "",
	"Function Description (e.g. A filter to remove profanity from text)": "",
	"Function ID (e.g. my_filter)": "",
	"Function is now globally disabled": "",
	"Function is now globally enabled": "",
	"Function Name (e.g. My Filter)": "",
	"Function updated successfully": "",
	"Functions": "",
	"Functions allow arbitrary code execution": "",
	"Functions allow arbitrary code execution.": "",
	"Functions imported successfully": "",
	"General": "عام",
	"General Settings": "الاعدادات العامة",
	"Generate Image": "",
	"Generating search query": "إنشاء استعلام بحث",
	"Generation Info": "معلومات الجيل",
	"Get up and running with": "",
	"Global": "",
	"Good Response": "استجابة جيدة",
	"Google PSE API Key": "مفتاح واجهة برمجة تطبيقات PSE من Google",
	"Google PSE Engine Id": "معرف محرك PSE من Google",
	"h:mm a": "الساعة:الدقائق صباحا/مساء",
	"Haptic Feedback": "",
	"has no conversations.": "ليس لديه محادثات.",
	"Hello, {{name}}": " {{name}} مرحبا",
	"Help": "مساعدة",
	"Hide": "أخفاء",
	"Hide Model": "",
	"How can I help you today?": "كيف استطيع مساعدتك اليوم؟",
	"Hybrid Search": "البحث الهجين",
	"I acknowledge that I have read and I understand the implications of my action. I am aware of the risks associated with executing arbitrary code and I have verified the trustworthiness of the source.": "",
	"Image Generation (Experimental)": "توليد الصور (تجريبي)",
	"Image Generation Engine": "محرك توليد الصور",
	"Image Settings": "إعدادات الصورة",
	"Images": "الصور",
	"Import Chats": "استيراد الدردشات",
	"Import Documents Mapping": "استيراد خرائط المستندات",
	"Import Functions": "",
	"Import Models": "استيراد النماذج",
	"Import Prompts": "مطالبات الاستيراد",
	"Import Tools": "",
	"Include `--api-auth` flag when running stable-diffusion-webui": "",
	"Include `--api` flag when running stable-diffusion-webui": "قم بتضمين علامة `-api` عند تشغيل Stable-diffusion-webui",
	"Info": "معلومات",
	"Input commands": "إدخال الأوامر",
	"Install from Github URL": "التثبيت من عنوان URL لجيثب",
	"Instant Auto-Send After Voice Transcription": "",
	"Interface": "واجهه المستخدم",
	"Invalid Tag": "تاق غير صالحة",
	"January": "يناير",
	"join our Discord for help.": "انضم إلى Discord للحصول على المساعدة.",
	"JSON": "JSON",
	"JSON Preview": "معاينة JSON",
	"July": "يوليو",
	"June": "يونيو",
	"JWT Expiration": "JWT تجريبي",
	"JWT Token": "JWT Token",
	"Keep Alive": "Keep Alive",
	"Keyboard shortcuts": "اختصارات لوحة المفاتيح",
	"Knowledge": "",
	"Language": "اللغة",
	"large language models, locally.": "",
	"Last Active": "آخر نشاط",
	"Last Modified": "",
	"Leave empty for unlimited": "",
	"Light": "فاتح",
	"Listening...": "",
	"LLMs can make mistakes. Verify important information.": "يمكن أن تصدر بعض الأخطاء. لذلك يجب التحقق من المعلومات المهمة",
	"Local Models": "",
	"LTR": "من جهة اليسار إلى اليمين",
	"Made by OpenWebUI Community": "OpenWebUI تم إنشاؤه بواسطة مجتمع ",
	"Make sure to enclose them with": "تأكد من إرفاقها",
	"Make sure to export a workflow.json file as API format from ComfyUI.": "",
	"Manage": "",
	"Manage Models": "إدارة النماذج",
	"Manage Ollama Models": "Ollama إدارة موديلات ",
	"Manage Pipelines": "إدارة خطوط الأنابيب",
	"March": "مارس",
	"Max Tokens (num_predict)": "ماكس توكنز (num_predict)",
	"Max Upload Count": "",
	"Max Upload Size": "",
	"Maximum of 3 models can be downloaded simultaneously. Please try again later.": "يمكن تنزيل 3 نماذج كحد أقصى في وقت واحد. الرجاء معاودة المحاولة في وقت لاحق.",
	"May": "مايو",
	"Memories accessible by LLMs will be shown here.": "سيتم عرض الذكريات التي يمكن الوصول إليها بواسطة LLMs هنا.",
	"Memory": "الذاكرة",
	"Memory added successfully": "",
	"Memory cleared successfully": "",
	"Memory deleted successfully": "",
	"Memory updated successfully": "",
	"Message Filter Settings": "",
	"Messages you send after creating your link won't be shared. Users with the URL will be able to view the shared chat.": "لن تتم مشاركة الرسائل التي ترسلها بعد إنشاء الرابط الخاص بك. سيتمكن المستخدمون الذين لديهم عنوان URL من عرض الدردشة المشتركة",
	"Min P": "",
	"Minimum Score": "الحد الأدنى من النقاط",
	"Mirostat": "Mirostat",
	"Mirostat Eta": "Mirostat Eta",
	"Mirostat Tau": "Mirostat Tau",
	"MMMM DD, YYYY": "MMMM DD, YYYY",
	"MMMM DD, YYYY HH:mm": "MMMM DD, YYYY HH:mm",
	"MMMM DD, YYYY hh:mm:ss A": "",
	"Model '{{modelName}}' has been successfully downloaded.": "تم تحميل النموذج '{{modelName}}' بنجاح",
	"Model '{{modelTag}}' is already in queue for downloading.": "النموذج '{{modelTag}}' موجود بالفعل في قائمة الانتظار للتحميل",
	"Model {{modelId}} not found": "لم يتم العثور على النموذج {{modelId}}.",
	"Model {{modelName}} is not vision capable": "نموذج {{modelName}} غير قادر على الرؤية",
	"Model {{name}} is now {{status}}": "نموذج {{name}} هو الآن {{status}}",
	"Model created successfully!": "",
	"Model filesystem path detected. Model shortname is required for update, cannot continue.": "تم اكتشاف مسار نظام الملفات النموذجي. الاسم المختصر للنموذج مطلوب للتحديث، ولا يمكن الاستمرار.",
	"Model ID": "رقم الموديل",
	"Model not selected": "لم تختار موديل",
	"Model Params": "معلمات النموذج",
	"Model updated successfully": "",
	"Model Whitelisting": "القائمة البيضاء للموديل",
	"Model(s) Whitelisted": "القائمة البيضاء الموديل",
	"Modelfile Content": "محتوى الملف النموذجي",
	"Models": "الموديلات",
	"More": "المزيد",
	"Name": "الأسم",
	"Name Tag": "أسم التاق",
	"Name your model": "قم بتسمية النموذج الخاص بك",
	"New Chat": "دردشة جديدة",
	"New Password": "كلمة المرور الجديدة",
	"No content to speak": "",
	"No documents found": "",
	"No file selected": "",
	"No results found": "لا توجد نتايج",
	"No search query generated": "لم يتم إنشاء استعلام بحث",
	"No source available": "لا يوجد مصدر متاح",
	"No valves to update": "",
	"None": "اي",
	"Not factually correct": "ليس صحيحا من حيث الواقع",
	"Note: If you set a minimum score, the search will only return documents with a score greater than or equal to the minimum score.": "ملاحظة: إذا قمت بتعيين الحد الأدنى من النقاط، فلن يؤدي البحث إلا إلى إرجاع المستندات التي لها نقاط أكبر من أو تساوي الحد الأدنى من النقاط.",
	"Notifications": "إشعارات",
	"November": "نوفمبر",
	"num_gpu (Ollama)": "",
	"num_thread (Ollama)": "num_thread (أولاما)",
	"OAuth ID": "",
	"October": "اكتوبر",
	"Off": "أغلاق",
	"Okay, Let's Go!": "حسنا دعنا نذهب!",
	"OLED Dark": "OLED داكن",
	"Ollama": "Ollama",
	"Ollama API": "أولاما API",
	"Ollama API disabled": "أولاما API معطلة",
	"Ollama API is disabled": "",
	"Ollama Version": "Ollama الاصدار",
	"On": "تشغيل",
	"Only": "فقط",
	"Only alphanumeric characters and hyphens are allowed in the command string.": "يُسمح فقط بالأحرف الأبجدية الرقمية والواصلات في سلسلة الأمر.",
	"Oops! Hold tight! Your files are still in the processing oven. We're cooking them up to perfection. Please be patient and we'll let you know once they're ready.": "خطاء! تمسك بقوة! ملفاتك لا تزال في فرن المعالجة. نحن نطبخهم إلى حد الكمال. يرجى التحلي بالصبر وسنخبرك عندما يصبحون جاهزين.",
	"Oops! Looks like the URL is invalid. Please double-check and try again.": "خطاء! يبدو أن عنوان URL غير صالح. يرجى التحقق مرة أخرى والمحاولة مرة أخرى.",
	"Oops! There was an error in the previous response. Please try again or contact admin.": "",
	"Oops! You're using an unsupported method (frontend only). Please serve the WebUI from the backend.": "خطاء! أنت تستخدم طريقة غير مدعومة (الواجهة الأمامية فقط). يرجى تقديم واجهة WebUI من الواجهة الخلفية.",
	"Open new chat": "فتح محادثة جديده",
	"Open WebUI version (v{{OPEN_WEBUI_VERSION}}) is lower than required version (v{{REQUIRED_VERSION}})": "",
	"OpenAI": "OpenAI",
	"OpenAI API": "OpenAI API",
	"OpenAI API Config": "OpenAI API إعدادات",
	"OpenAI API Key is required.": "OpenAI API.مطلوب مفتاح ",
	"OpenAI URL/Key required.": "URL/مفتاح OpenAI.مطلوب عنوان ",
	"or": "أو",
	"Other": "آخر",
	"Password": "الباسورد",
	"PDF document (.pdf)": "PDF ملف (.pdf)",
	"PDF Extract Images (OCR)": "PDF أستخرج الصور (OCR)",
	"pending": "قيد الانتظار",
	"Permission denied when accessing media devices": "",
	"Permission denied when accessing microphone": "",
	"Permission denied when accessing microphone: {{error}}": "{{error}} تم رفض الإذن عند الوصول إلى الميكروفون ",
	"Personalization": "التخصيص",
	"Pin": "",
	"Pinned": "",
	"Pipeline deleted successfully": "",
	"Pipeline downloaded successfully": "",
	"Pipelines": "خطوط الانابيب",
	"Pipelines Not Detected": "",
	"Pipelines Valves": "صمامات خطوط الأنابيب",
	"Plain text (.txt)": "نص عادي (.txt)",
	"Playground": "مكان التجربة",
	"Please carefully review the following warnings:": "",
	"Positive attitude": "موقف ايجابي",
	"Previous 30 days": "أخر 30 يوم",
	"Previous 7 days": "أخر 7 أيام",
	"Profile Image": "صورة الملف الشخصي",
	"Prompt": "مطالبة",
	"Prompt (e.g. Tell me a fun fact about the Roman Empire)": "موجه (على سبيل المثال: أخبرني بحقيقة ممتعة عن الإمبراطورية الرومانية)",
	"Prompt Content": "محتوى عاجل",
	"Prompt suggestions": "اقتراحات سريعة",
	"Prompts": "مطالبات",
	"Pull \"{{searchValue}}\" from Ollama.com": "Ollama.com \"{{searchValue}}\" أسحب من ",
	"Pull a model from Ollama.com": "Ollama.com سحب الموديل من ",
	"Query Params": "Query Params",
	"RAG Template": "RAG تنمبلت",
	"Read Aloud": "أقراء لي",
	"Record voice": "سجل صوت",
	"Redirecting you to OpenWebUI Community": "OpenWebUI إعادة توجيهك إلى مجتمع ",
	"Refer to yourself as \"User\" (e.g., \"User is learning Spanish\")": "",
	"Refused when it shouldn't have": "رفض عندما لا ينبغي أن يكون",
	"Regenerate": "تجديد",
	"Release Notes": "ملاحظات الإصدار",
	"Remove": "إزالة",
	"Remove Model": "حذف الموديل",
	"Rename": "إعادة تسمية",
	"Repeat Last N": "N كرر آخر",
	"Replace bad words Words": "",
	"Request Mode": "وضع الطلب",
	"Reranking Model": "إعادة تقييم النموذج",
	"Reranking model disabled": "تم تعطيل نموذج إعادة الترتيب",
	"Reranking model set to \"{{reranking_model}}\"": "تم ضبط نموذج إعادة الترتيب على \"{{reranking_model}}\"",
	"Reset": "",
	"Reset Upload Directory": "",
	"Reset Vector Storage": "إعادة تعيين تخزين المتجهات",
	"Response AutoCopy to Clipboard": "النسخ التلقائي للاستجابة إلى الحافظة",
	"Response notifications cannot be activated as the website permissions have been denied. Please visit your browser settings to grant the necessary access.": "",
	"Response splitting": "",
	"Role": "منصب",
	"Rosé Pine": "Rosé Pine",
	"Rosé Pine Dawn": "Rosé Pine Dawn",
	"RTL": "من اليمين إلى اليسار",
	"Run": "",
	"Run Llama 2, Code Llama, and other models. Customize and create your own.": "",
	"Running": "",
	"Save": "حفظ",
	"Save & Create": "حفظ وإنشاء",
	"Save & Update": "حفظ وتحديث",
	"Save Tag": "",
	"Saving chat logs directly to your browser's storage is no longer supported. Please take a moment to download and delete your chat logs by clicking the button below. Don't worry, you can easily re-import your chat logs to the backend through": "لم يعد حفظ سجلات الدردشة مباشرة في مساحة تخزين متصفحك مدعومًا. يرجى تخصيص بعض الوقت لتنزيل وحذف سجلات الدردشة الخاصة بك عن طريق النقر على الزر أدناه. لا تقلق، يمكنك بسهولة إعادة استيراد سجلات الدردشة الخاصة بك إلى الواجهة الخلفية من خلاله",
	"Scan": "مسح",
	"Scan complete!": "تم المسح",
	"Scan for documents from {{path}}": "{{path}} مسح على الملفات من",
	"Scroll to bottom when switching between branches": "",
	"Search": "البحث",
	"Search a model": "البحث عن موديل",
	"Search Chats": "البحث في الدردشات",
	"Search Documents": "البحث المستندات",
	"Search Functions": "",
	"Search Models": "نماذج البحث",
	"Search Prompts": "أبحث حث",
	"Search Query Generation Prompt": "",
	"Search Query Generation Prompt Length Threshold": "",
	"Search Result Count": "عدد نتائج البحث",
	"Search Tools": "",
	"Searched {{count}} sites_zero": "تم البحث في {{count}} sites_zero",
	"Searched {{count}} sites_one": "تم البحث في {{count}} sites_one",
	"Searched {{count}} sites_two": "تم البحث في {{count}} sites_two",
	"Searched {{count}} sites_few": "تم البحث في {{count}} sites_few",
	"Searched {{count}} sites_many": "تم البحث في {{count}} sites_many",
	"Searched {{count}} sites_other": "تم البحث في {{count}} sites_other",
	"Searching \"{{searchQuery}}\"": "",
	"Searching Knowledge for \"{{searchQuery}}\"": "",
	"Searxng Query URL": "عنوان URL لاستعلام Searxng",
	"See readme.md for instructions": "readme.md للحصول على التعليمات",
	"See what's new": "ما الجديد",
	"Seed": "Seed",
	"Select a base model": "حدد نموذجا أساسيا",
	"Select a engine": "",
	"Select a function": "",
	"Select a model": "أختار الموديل",
	"Select a pipeline": "حدد مسارا",
	"Select a pipeline url": "حدد عنوان URL لخط الأنابيب",
	"Select a tool": "",
	"Select an Ollama instance": "أختار سيرفر ",
	"Select Documents": "",
	"Select Engine": "",
	"Select model": " أختار موديل",
	"Select only one model to call": "",
	"Selected model(s) do not support image inputs": "النموذج (النماذج) المحددة لا تدعم مدخلات الصور",
	"Send": "تم",
	"Send a Message": "يُرجى إدخال طلبك هنا",
	"Send message": "يُرجى إدخال طلبك هنا.",
	"September": "سبتمبر",
	"Serper API Key": "مفتاح واجهة برمجة تطبيقات سيربر",
	"Serply API Key": "",
	"Serpstack API Key": "مفتاح واجهة برمجة تطبيقات Serpstack",
	"Server connection verified": "تم التحقق من اتصال الخادم",
	"Set as default": "الافتراضي",
	"Set Default Model": "تفعيد الموديل الافتراضي",
	"Set embedding model (e.g. {{model}})": "ضبط نموذج المتجهات (على سبيل المثال: {{model}})",
	"Set Image Size": "حجم الصورة",
	"Set reranking model (e.g. {{model}})": "ضبط نموذج إعادة الترتيب (على سبيل المثال: {{model}})",
	"Set Steps": "ضبط الخطوات",
	"Set Task Model": "تعيين نموذج المهمة",
	"Set Voice": "ضبط الصوت",
	"Settings": "الاعدادات",
	"Settings saved successfully!": "تم حفظ الاعدادات بنجاح",
	"Share": "كشاركة",
	"Share Chat": "مشاركة الدردشة",
	"Share to OpenWebUI Community": "OpenWebUI شارك في مجتمع",
	"short-summary": "ملخص قصير",
	"Show": "عرض",
	"Show Admin Details in Account Pending Overlay": "",
	"Show Model": "",
	"Show shortcuts": "إظهار الاختصارات",
	"Show your support!": "",
	"Showcased creativity": "أظهر الإبداع",
	"Sign in": "تسجيل الدخول",
	"Sign Out": "تسجيل الخروج",
	"Sign up": "تسجيل",
	"Signing in": "جاري الدخول",
	"Source": "المصدر",
	"Speech recognition error: {{error}}": "{{error}} خطأ في التعرف على الكلام",
	"Speech-to-Text Engine": "محرك تحويل الكلام إلى نص",
	"Stop Sequence": "وقف التسلسل",
	"STT Model": "",
	"STT Settings": "STT اعدادات",
	"Submit": "إرسال",
	"Subtitle (e.g. about the Roman Empire)": "(e.g. about the Roman Empire) الترجمة",
	"Success": "نجاح",
	"Successfully updated.": "تم التحديث بنجاح",
	"Suggested": "مقترحات",
	"Support": "",
	"Support this plugin:": "",
	"System": "النظام",
	"System Prompt": "محادثة النظام",
	"Tags": "الوسوم",
	"Tap to interrupt": "",
	"Tavily API Key": "",
	"Tell us more:": "أخبرنا المزيد:",
	"Temperature": "درجة حرارة",
	"Template": "نموذج",
	"Temporary Chat": "",
	"Text Completion": "اكتمال النص",
	"Text-to-Speech Engine": "محرك تحويل النص إلى كلام",
	"Tfs Z": "Tfs Z",
	"Thanks for your feedback!": "شكرا لملاحظاتك!",
	"The developers behind this plugin are passionate volunteers from the community. If you find this plugin helpful, please consider contributing to its development.": "",
	"The maximum file size in MB. If the file size exceeds this limit, the file will not be uploaded.": "",
	"The maximum number of files that can be used at once in chat. If the number of files exceeds this limit, the files will not be uploaded.": "",
	"The score should be a value between 0.0 (0%) and 1.0 (100%).": "يجب أن تكون النتيجة قيمة تتراوح بين 0.0 (0%) و1.0 (100%).",
	"Theme": "الثيم",
	"Thinking...": "",
	"This action cannot be undone. Do you wish to continue?": "",
	"This ensures that your valuable conversations are securely saved to your backend database. Thank you!": "وهذا يضمن حفظ محادثاتك القيمة بشكل آمن في قاعدة بياناتك الخلفية. شكرًا لك!",
	"This is an experimental feature, it may not function as expected and is subject to change at any time.": "",
	"This will delete": "",
	"Thorough explanation": "شرح شامل",
	"Tika": "",
	"Tika Server URL required.": "",
	"Tip: Update multiple variable slots consecutively by pressing the tab key in the chat input after each replacement.": "ملاحضة: قم بتحديث عدة فتحات متغيرة على التوالي عن طريق الضغط على مفتاح tab في مدخلات الدردشة بعد كل استبدال.",
	"Title": "العنوان",
	"Title (e.g. Tell me a fun fact)": "(e.g. Tell me a fun fact) العناون",
	"Title Auto-Generation": "توليد تلقائي للعنوان",
	"Title cannot be an empty string.": "العنوان مطلوب",
	"Title Generation Prompt": "موجه إنشاء العنوان",
	"to": "الى",
	"To access the available model names for downloading,": "للوصول إلى أسماء الموديلات المتاحة للتنزيل،",
	"To access the GGUF models available for downloading,": "للوصول إلى الموديلات GGUF المتاحة للتنزيل،",
	"To access the WebUI, please reach out to the administrator. Admins can manage user statuses from the Admin Panel.": "",
	"To add documents here, upload them to the \"Documents\" workspace first.": "",
	"to chat input.": "الى كتابة المحادثه",
	"To select actions here, add them to the \"Functions\" workspace first.": "",
	"To select filters here, add them to the \"Functions\" workspace first.": "",
	"To select toolkits here, add them to the \"Tools\" workspace first.": "",
	"Today": "اليوم",
	"Toggle settings": "فتح وأغلاق الاعدادات",
	"Toggle sidebar": "فتح وأغلاق الشريط الجانبي",
	"Tokens To Keep On Context Refresh (num_keep)": "",
	"Tool created successfully": "",
	"Tool deleted successfully": "",
	"Tool imported successfully": "",
	"Tool updated successfully": "",
	"Toolkit Description (e.g. A toolkit for performing various operations)": "",
	"Toolkit ID (e.g. my_toolkit)": "",
	"Toolkit Name (e.g. My ToolKit)": "",
	"Tools": "",
	"Tools are a function calling system with arbitrary code execution": "",
	"Tools have a function calling system that allows arbitrary code execution": "",
	"Tools have a function calling system that allows arbitrary code execution.": "",
	"Top K": "Top K",
	"Top P": "Top P",
	"Trouble accessing Ollama?": "هل تواجه مشكلة في الوصول",
	"TTS Model": "",
	"TTS Settings": "TTS اعدادات",
	"TTS Voice": "",
	"Type": "نوع",
	"Type Hugging Face Resolve (Download) URL": "اكتب عنوان URL لحل مشكلة الوجه (تنزيل).",
	"Uh-oh! There was an issue connecting to {{provider}}.": "{{provider}}خطاء أوه! حدثت مشكلة في الاتصال بـ ",
	"UI": "",
	"Unknown file type '{{file_type}}'. Proceeding with the file upload anyway.": "",
	"Unpin": "",
	"Update": "",
	"Update and Copy Link": "تحديث ونسخ الرابط",
	"Update password": "تحديث كلمة المرور",
	"Updated at": "",
	"Upload": "",
	"Upload a GGUF model": "GGUF رفع موديل نوع",
	"Upload Files": "تحميل الملفات",
	"Upload Pipeline": "",
	"Upload Progress": "جاري التحميل",
	"URL Mode": "رابط الموديل",
	"Use '#' in the prompt input to load and select your documents.": "أستخدم '#' في المحادثة لربطهامن المستندات",
	"Use Gravatar": "Gravatar أستخدم",
	"Use Initials": "Initials أستخدم",
	"use_mlock (Ollama)": "use_mlock (أولاما)",
	"use_mmap (Ollama)": "use_mmap (أولاما)",
	"user": "مستخدم",
	"User location successfully retrieved.": "",
	"User Permissions": "صلاحيات المستخدم",
	"Users": "المستخدمين",
	"Utilize": "يستخدم",
	"Valid time units:": "وحدات زمنية صالحة:",
	"Valves": "",
	"Valves updated": "",
	"Valves updated successfully": "",
	"variable": "المتغير",
	"variable to have them replaced with clipboard content.": "متغير لاستبدالها بمحتوى الحافظة.",
	"Version": "إصدار",
	"Voice": "",
	"Warning": "تحذير",
	"Warning:": "",
	"Warning: If you update or change your embedding model, you will need to re-import all documents.": "تحذير: إذا قمت بتحديث أو تغيير نموذج التضمين الخاص بك، فستحتاج إلى إعادة استيراد كافة المستندات.",
	"Web": "Web",
	"Web API": "",
	"Web Loader Settings": "Web تحميل اعدادات",
	"Web Search": "بحث الويب",
	"Web Search Engine": "محرك بحث الويب",
	"Webhook URL": "Webhook الرابط",
	"WebUI Settings": "WebUI اعدادات",
	"WebUI will make requests to": "سوف يقوم WebUI بتقديم طلبات ل",
	"What’s New in": "ما هو الجديد",
	"Whisper (Local)": "",
	"Widescreen Mode": "",
	"Workspace": "مساحة العمل",
	"Write a prompt suggestion (e.g. Who are you?)": "اكتب اقتراحًا سريعًا (على سبيل المثال، من أنت؟)",
	"Write a summary in 50 words that summarizes [topic or keyword].": "اكتب ملخصًا في 50 كلمة يلخص [الموضوع أو الكلمة الرئيسية]",
	"Yesterday": "أمس",
	"You": "انت",
	"You can only chat with a maximum of {{maxCount}} file(s) at a time.": "",
	"You can personalize your interactions with LLMs by adding memories through the 'Manage' button below, making them more helpful and tailored to you.": "",
	"You cannot clone a base model": "لا يمكنك استنساخ نموذج أساسي",
	"You have no archived conversations.": "لا تملك محادثات محفوظه",
	"You have shared this chat": "تم مشاركة هذه المحادثة",
	"You're a helpful assistant.": "مساعدك المفيد هنا",
	"You're now logged in.": "لقد قمت الآن بتسجيل الدخول.",
	"Your account status is currently pending activation.": "",
	"Your entire contribution will go directly to the plugin developer; Open WebUI does not take any percentage. However, the chosen funding platform might have its own fees.": "",
	"Youtube": "Youtube",
	"Youtube Loader Settings": "Youtube تحميل اعدادات"
}<|MERGE_RESOLUTION|>--- conflicted
+++ resolved
@@ -292,11 +292,8 @@
 	"File": "",
 	"File Mode": "وضع الملف",
 	"File not found.": "لم يتم العثور على الملف.",
-<<<<<<< HEAD
 	"Filter": "",
-=======
 	"File size should not exceed {{maxSize}} MB.": "",
->>>>>>> 693dc310
 	"Files": "",
 	"Filter is now globally disabled": "",
 	"Filter is now globally enabled": "",
