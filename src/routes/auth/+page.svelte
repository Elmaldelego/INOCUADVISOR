--- conflicted
+++ resolved
@@ -97,17 +97,12 @@
 		if (!token) {
 			return;
 		}
-<<<<<<< HEAD
 		
 		localStorage.setItem('token', token);
 		
 		const sessionUser = await getSessionUser().catch((error) => {
 			localStorage.removeItem('token'); // Clear token if getSessionUser fails
 			toast.error(error);
-=======
-		const sessionUser = await getSessionUser(token).catch((error) => {
-			toast.error(`${error}`);
->>>>>>> b72150c8
 			return null;
 		});
 		
