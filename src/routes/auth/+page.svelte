<script>
	import { toast } from 'svelte-sonner';

	import { onMount, getContext } from 'svelte';
	import { goto } from '$app/navigation';
	import { page } from '$app/stores';

	import { getBackendConfig } from '$lib/apis';
	import { ldapUserSignIn, getSessionUser, userSignIn, userSignUp } from '$lib/apis/auths';

	import { WEBUI_API_BASE_URL, WEBUI_BASE_URL } from '$lib/constants';
	import { WEBUI_NAME, config, user, socket } from '$lib/stores';

	import { generateInitialsImage, canvasPixelTest } from '$lib/utils';

	import Spinner from '$lib/components/common/Spinner.svelte';
	import OnBoarding from '$lib/components/OnBoarding.svelte';

	const i18n = getContext('i18n');

	let loaded = false;

	let mode = $config?.features.enable_ldap ? 'ldap' : 'signin';

	let name = '';
	let email = '';
	let password = '';

	let ldapUsername = '';

	const setSessionUser = async (sessionUser) => {
		if (sessionUser) {
			console.log(sessionUser);
			toast.success($i18n.t(`You're now logged in.`));
			if (sessionUser.token) {
				localStorage.token = sessionUser.token;
			}

			$socket.emit('user-join', { auth: { token: sessionUser.token } });
			await user.set(sessionUser);
			await config.set(await getBackendConfig());
			goto('/');
		}
	};

	const signInHandler = async () => {
		const sessionUser = await userSignIn(email, password).catch((error) => {
			toast.error(`${error}`);
			return null;
		});

		await setSessionUser(sessionUser);
	};

	const signUpHandler = async () => {
		const sessionUser = await userSignUp(name, email, password, generateInitialsImage(name)).catch(
			(error) => {
				toast.error(`${error}`);
				return null;
			}
		);

		await setSessionUser(sessionUser);
	};

	const ldapSignInHandler = async () => {
		const sessionUser = await ldapUserSignIn(ldapUsername, password).catch((error) => {
			toast.error(`${error}`);
			return null;
		});
		await setSessionUser(sessionUser);
	};

	const submitHandler = async () => {
		if (mode === 'ldap') {
			await ldapSignInHandler();
		} else if (mode === 'signin') {
			await signInHandler();
		} else {
			await signUpHandler();
		}
	};

	const checkOauthCallback = async () => {
		if (!$page.url.hash) {
			return;
		}
		const hash = $page.url.hash.substring(1);
		if (!hash) {
			return;
		}
		const params = new URLSearchParams(hash);
		const token = params.get('token');
		if (!token) {
			return;
		}
		const sessionUser = await getSessionUser(token).catch((error) => {
			toast.error(`${error}`);
			return null;
		});
		if (!sessionUser) {
			return;
		}
		localStorage.token = token;
		await setSessionUser(sessionUser);
	};

	let onboarding = false;

	onMount(async () => {
		if ($user !== undefined) {
			await goto('/');
		}
		await checkOauthCallback();

		loaded = true;
		if (($config?.features.auth_trusted_header ?? false) || $config?.features.auth === false) {
			await signInHandler();
		} else {
			onboarding = $config?.onboarding ?? false;
		}
	});
</script>

<svelte:head>
	<title>
		{`${$WEBUI_NAME}`}
	</title>
</svelte:head>

<OnBoarding
	bind:show={onboarding}
	getStartedHandler={() => {
		onboarding = false;
		mode = $config?.features.enable_ldap ? 'ldap' : 'signup';
	}}
/>

<div class="w-full h-screen max-h-[100dvh] text-white relative">
	<div class="w-full h-full absolute top-0 left-0 bg-white dark:bg-black"></div>

	<div class="w-full absolute top-0 left-0 right-0 h-8 drag-region" />

	{#if loaded}
		<div class="fixed m-10 z-50">
			<div class="flex space-x-2">
				<div class=" self-center">
					<img
						crossorigin="anonymous"
<<<<<<< HEAD
						src="{WEBUI_BASE_URL}/static/splash.png"
						class=" w-6 rounded-full dark:invert"
=======
						src="/static/favicon.png"
						class=" w-6 rounded-full"
>>>>>>> 4aa8be05
						alt="logo"
					/>
				</div>
			</div>
		</div>

		<div
			class="fixed bg-transparent min-h-screen w-full flex justify-center font-primary z-50 text-black dark:text-white"
		>
			<div class="w-full sm:max-w-md px-10 min-h-screen flex flex-col text-center">
				{#if ($config?.features.auth_trusted_header ?? false) || $config?.features.auth === false}
					<div class=" my-auto pb-10 w-full">
						<div
							class="flex items-center justify-center gap-3 text-xl sm:text-2xl text-center font-semibold dark:text-gray-200"
						>
							<div>
								{$i18n.t('Signing in to {{WEBUI_NAME}}', { WEBUI_NAME: $WEBUI_NAME })}
							</div>

							<div>
								<Spinner />
							</div>
						</div>
					</div>
				{:else}
					<div class="  my-auto pb-10 w-full dark:text-gray-100">
						<form
							class=" flex flex-col justify-center"
							on:submit={(e) => {
								e.preventDefault();
								submitHandler();
							}}
						>
							<div class="mb-1">
								<div class=" text-2xl font-medium">
									{#if $config?.onboarding ?? false}
										{$i18n.t(`Get started with {{WEBUI_NAME}}`, { WEBUI_NAME: $WEBUI_NAME })}
									{:else if mode === 'ldap'}
										{$i18n.t(`Sign in to {{WEBUI_NAME}} with LDAP`, { WEBUI_NAME: $WEBUI_NAME })}
									{:else if mode === 'signin'}
										{$i18n.t(`Sign in to {{WEBUI_NAME}}`, { WEBUI_NAME: $WEBUI_NAME })}
									{:else}
										{$i18n.t(`Sign up to {{WEBUI_NAME}}`, { WEBUI_NAME: $WEBUI_NAME })}
									{/if}
								</div>

								{#if $config?.onboarding ?? false}
									<div class=" mt-1 text-xs font-medium text-gray-500">
										ⓘ {$WEBUI_NAME}
										{$i18n.t(
											'does not make any external connections, and your data stays securely on your locally hosted server.'
										)}
									</div>
								{/if}
							</div>

							{#if $config?.features.enable_login_form || $config?.features.enable_ldap}
								<div class="flex flex-col mt-4">
									{#if mode === 'signup'}
										<div class="mb-2">
											<div class=" text-sm font-medium text-left mb-1">{$i18n.t('Name')}</div>
											<input
												bind:value={name}
												type="text"
												class="my-0.5 w-full text-sm outline-none bg-transparent"
												autocomplete="name"
												placeholder={$i18n.t('Enter Your Full Name')}
												required
											/>
										</div>
									{/if}

									{#if mode === 'ldap'}
										<div class="mb-2">
											<div class=" text-sm font-medium text-left mb-1">{$i18n.t('Username')}</div>
											<input
												bind:value={ldapUsername}
												type="text"
												class="my-0.5 w-full text-sm outline-none bg-transparent"
												autocomplete="username"
												name="username"
												placeholder={$i18n.t('Enter Your Username')}
												required
											/>
										</div>
									{:else}
										<div class="mb-2">
											<div class=" text-sm font-medium text-left mb-1">{$i18n.t('Email')}</div>
											<input
												bind:value={email}
												type="email"
												class="my-0.5 w-full text-sm outline-none bg-transparent"
												autocomplete="email"
												name="email"
												placeholder={$i18n.t('Enter Your Email')}
												required
											/>
										</div>
									{/if}

									<div>
										<div class=" text-sm font-medium text-left mb-1">{$i18n.t('Password')}</div>

										<input
											bind:value={password}
											type="password"
											class="my-0.5 w-full text-sm outline-none bg-transparent"
											placeholder={$i18n.t('Enter Your Password')}
											autocomplete="current-password"
											name="current-password"
											required
										/>
									</div>
								</div>
							{/if}
							<div class="mt-5">
								{#if $config?.features.enable_login_form || $config?.features.enable_ldap}
									{#if mode === 'ldap'}
										<button
											class="bg-gray-700/5 hover:bg-gray-700/10 dark:bg-gray-100/5 dark:hover:bg-gray-100/10 dark:text-gray-300 dark:hover:text-white transition w-full rounded-full font-medium text-sm py-2.5"
											type="submit"
										>
											{$i18n.t('Authenticate')}
										</button>
									{:else}
										<button
											class="bg-gray-700/5 hover:bg-gray-700/10 dark:bg-gray-100/5 dark:hover:bg-gray-100/10 dark:text-gray-300 dark:hover:text-white transition w-full rounded-full font-medium text-sm py-2.5"
											type="submit"
										>
											{mode === 'signin'
												? $i18n.t('Sign in')
												: ($config?.onboarding ?? false)
													? $i18n.t('Create Admin Account')
													: $i18n.t('Create Account')}
										</button>

										{#if $config?.features.enable_signup && !($config?.onboarding ?? false)}
											<div class=" mt-4 text-sm text-center">
												{mode === 'signin'
													? $i18n.t("Don't have an account?")
													: $i18n.t('Already have an account?')}

												<button
													class=" font-medium underline"
													type="button"
													on:click={() => {
														if (mode === 'signin') {
															mode = 'signup';
														} else {
															mode = 'signin';
														}
													}}
												>
													{mode === 'signin' ? $i18n.t('Sign up') : $i18n.t('Sign in')}
												</button>
											</div>
										{/if}
									{/if}
								{/if}
							</div>
						</form>

						{#if Object.keys($config?.oauth?.providers ?? {}).length > 0}
							<div class="inline-flex items-center justify-center w-full">
								<hr class="w-32 h-px my-4 border-0 dark:bg-gray-100/10 bg-gray-700/10" />
								{#if $config?.features.enable_login_form || $config?.features.enable_ldap}
									<span
										class="px-3 text-sm font-medium text-gray-900 dark:text-white bg-transparent"
										>{$i18n.t('or')}</span
									>
								{/if}

								<hr class="w-32 h-px my-4 border-0 dark:bg-gray-100/10 bg-gray-700/10" />
							</div>
							<div class="flex flex-col space-y-2">
								{#if $config?.oauth?.providers?.google}
									<button
										class="flex justify-center items-center bg-gray-700/5 hover:bg-gray-700/10 dark:bg-gray-100/5 dark:hover:bg-gray-100/10 dark:text-gray-300 dark:hover:text-white transition w-full rounded-full font-medium text-sm py-2.5"
										on:click={() => {
											window.location.href = `${WEBUI_BASE_URL}/oauth/google/login`;
										}}
									>
										<svg xmlns="http://www.w3.org/2000/svg" viewBox="0 0 48 48" class="size-6 mr-3">
											<path
												fill="#EA4335"
												d="M24 9.5c3.54 0 6.71 1.22 9.21 3.6l6.85-6.85C35.9 2.38 30.47 0 24 0 14.62 0 6.51 5.38 2.56 13.22l7.98 6.19C12.43 13.72 17.74 9.5 24 9.5z"
											/><path
												fill="#4285F4"
												d="M46.98 24.55c0-1.57-.15-3.09-.38-4.55H24v9.02h12.94c-.58 2.96-2.26 5.48-4.78 7.18l7.73 6c4.51-4.18 7.09-10.36 7.09-17.65z"
											/><path
												fill="#FBBC05"
												d="M10.53 28.59c-.48-1.45-.76-2.99-.76-4.59s.27-3.14.76-4.59l-7.98-6.19C.92 16.46 0 20.12 0 24c0 3.88.92 7.54 2.56 10.78l7.97-6.19z"
											/><path
												fill="#34A853"
												d="M24 48c6.48 0 11.93-2.13 15.89-5.81l-7.73-6c-2.15 1.45-4.92 2.3-8.16 2.3-6.26 0-11.57-4.22-13.47-9.91l-7.98 6.19C6.51 42.62 14.62 48 24 48z"
											/><path fill="none" d="M0 0h48v48H0z" />
										</svg>
										<span>{$i18n.t('Continue with {{provider}}', { provider: 'Google' })}</span>
									</button>
								{/if}
								{#if $config?.oauth?.providers?.microsoft}
									<button
										class="flex justify-center items-center bg-gray-700/5 hover:bg-gray-700/10 dark:bg-gray-100/5 dark:hover:bg-gray-100/10 dark:text-gray-300 dark:hover:text-white transition w-full rounded-full font-medium text-sm py-2.5"
										on:click={() => {
											window.location.href = `${WEBUI_BASE_URL}/oauth/microsoft/login`;
										}}
									>
										<svg xmlns="http://www.w3.org/2000/svg" viewBox="0 0 21 21" class="size-6 mr-3">
											<rect x="1" y="1" width="9" height="9" fill="#f25022" /><rect
												x="1"
												y="11"
												width="9"
												height="9"
												fill="#00a4ef"
											/><rect x="11" y="1" width="9" height="9" fill="#7fba00" /><rect
												x="11"
												y="11"
												width="9"
												height="9"
												fill="#ffb900"
											/>
										</svg>
										<span>{$i18n.t('Continue with {{provider}}', { provider: 'Microsoft' })}</span>
									</button>
								{/if}
								{#if $config?.oauth?.providers?.github}
									<button
										class="flex justify-center items-center bg-gray-700/5 hover:bg-gray-700/10 dark:bg-gray-100/5 dark:hover:bg-gray-100/10 dark:text-gray-300 dark:hover:text-white transition w-full rounded-full font-medium text-sm py-2.5"
										on:click={() => {
											window.location.href = `${WEBUI_BASE_URL}/oauth/github/login`;
										}}
									>
										<svg xmlns="http://www.w3.org/2000/svg" viewBox="0 0 24 24" class="size-6 mr-3">
											<path
												fill="currentColor"
												d="M12 0C5.37 0 0 5.37 0 12c0 5.31 3.435 9.795 8.205 11.385.6.105.825-.255.825-.57 0-.285-.015-1.23-.015-2.235-3.015.555-3.795-.735-4.035-1.41-.135-.345-.72-1.41-1.23-1.695-.42-.225-1.02-.78-.015-.795.945-.015 1.62.87 1.845 1.23 1.08 1.815 2.805 1.305 3.495.99.105-.78.42-1.305.765-1.605-2.67-.3-5.46-1.335-5.46-5.925 0-1.305.465-2.385 1.23-3.225-.12-.3-.54-1.53.12-3.18 0 0 1.005-.315 3.3 1.23.96-.27 1.98-.405 3-.405s2.04.135 3 .405c2.295-1.56 3.3-1.23 3.3-1.23.66 1.65.24 2.88.12 3.18.765.84 1.23 1.92 1.23 3.225 0 4.605-2.805 5.625-5.475 5.925.435.375.81 1.095.81 2.22 0 1.605-.015 2.895-.015 3.3 0 .315.225.69.825.57C20.565 21.795 24 17.31 24 12c0-6.63-5.37-12-12-12z"
											/>
										</svg>
										<span>{$i18n.t('Continue with {{provider}}', { provider: 'GitHub' })}</span>
									</button>
								{/if}
								{#if $config?.oauth?.providers?.oidc}
									<button
										class="flex justify-center items-center bg-gray-700/5 hover:bg-gray-700/10 dark:bg-gray-100/5 dark:hover:bg-gray-100/10 dark:text-gray-300 dark:hover:text-white transition w-full rounded-full font-medium text-sm py-2.5"
										on:click={() => {
											window.location.href = `${WEBUI_BASE_URL}/oauth/oidc/login`;
										}}
									>
										<svg
											xmlns="http://www.w3.org/2000/svg"
											fill="none"
											viewBox="0 0 24 24"
											stroke-width="1.5"
											stroke="currentColor"
											class="size-6 mr-3"
										>
											<path
												stroke-linecap="round"
												stroke-linejoin="round"
												d="M15.75 5.25a3 3 0 0 1 3 3m3 0a6 6 0 0 1-7.029 5.912c-.563-.097-1.159.026-1.563.43L10.5 17.25H8.25v2.25H6v2.25H2.25v-2.818c0-.597.237-1.17.659-1.591l6.499-6.499c.404-.404.527-1 .43-1.563A6 6 0 1 1 21.75 8.25Z"
											/>
										</svg>

										<span
											>{$i18n.t('Continue with {{provider}}', {
												provider: $config?.oauth?.providers?.oidc ?? 'SSO'
											})}</span
										>
									</button>
								{/if}
							</div>
						{/if}

						{#if $config?.features.enable_ldap && $config?.features.enable_login_form}
							<div class="mt-2">
								<button
									class="flex justify-center items-center text-xs w-full text-center underline"
									type="button"
									on:click={() => {
										if (mode === 'ldap')
											mode = ($config?.onboarding ?? false) ? 'signup' : 'signin';
										else mode = 'ldap';
									}}
								>
									<span
										>{mode === 'ldap'
											? $i18n.t('Continue with Email')
											: $i18n.t('Continue with LDAP')}</span
									>
								</button>
							</div>
						{/if}
					</div>
				{/if}
			</div>
		</div>
	{/if}
</div><|MERGE_RESOLUTION|>--- conflicted
+++ resolved
@@ -147,13 +147,8 @@
 				<div class=" self-center">
 					<img
 						crossorigin="anonymous"
-<<<<<<< HEAD
-						src="{WEBUI_BASE_URL}/static/splash.png"
+						src="/static/favicon.png"
 						class=" w-6 rounded-full dark:invert"
-=======
-						src="/static/favicon.png"
-						class=" w-6 rounded-full"
->>>>>>> 4aa8be05
 						alt="logo"
 					/>
 				</div>
