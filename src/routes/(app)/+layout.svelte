<script lang="ts">
	import { toast } from 'svelte-sonner';
	import { onMount, tick, getContext } from 'svelte';
	import { openDB, deleteDB } from 'idb';
	import fileSaver from 'file-saver';
	const { saveAs } = fileSaver;
	import mermaid from 'mermaid';

	import { goto } from '$app/navigation';
	import { page } from '$app/stores';
	import { fade } from 'svelte/transition';

	import { getKnowledgeBases } from '$lib/apis/knowledge';
	import { getFunctions } from '$lib/apis/functions';
	import { getModels, getVersionUpdates } from '$lib/apis';
	import { getAllTags } from '$lib/apis/chats';
	import { getPrompts } from '$lib/apis/prompts';
	import { getTools } from '$lib/apis/tools';
	import { getBanners } from '$lib/apis/configs';
	import { getUserSettings } from '$lib/apis/users';

	import { WEBUI_VERSION } from '$lib/constants';
	import { compareVersion } from '$lib/utils';

	import {
		config,
		user,
		settings,
		models,
		prompts,
		knowledge,
		tools,
		functions,
		tags,
		banners,
		showSettings,
		showChangelog,
		temporaryChatEnabled
	} from '$lib/stores';

	import Sidebar from '$lib/components/layout/Sidebar.svelte';
	import SettingsModal from '$lib/components/chat/SettingsModal.svelte';
	import ChangelogModal from '$lib/components/ChangelogModal.svelte';
	import AccountPending from '$lib/components/layout/Overlay/AccountPending.svelte';
	import UpdateInfoToast from '$lib/components/layout/UpdateInfoToast.svelte';

	const i18n = getContext('i18n');

	let loaded = false;
	let DB = null;
	let localDBChats = [];

	let version;

	onMount(async () => {
		if ($user === undefined) {
			await goto('/auth');
		} else if (['user', 'admin'].includes($user.role)) {
			try {
				// Check if IndexedDB exists
				DB = await openDB('Chats', 1);

				if (DB) {
					const chats = await DB.getAllFromIndex('chats', 'timestamp');
					localDBChats = chats.map((item, idx) => chats[chats.length - 1 - idx]);

					if (localDBChats.length === 0) {
						await deleteDB('Chats');
					}
				}

				console.log(DB);
			} catch (error) {
				// IndexedDB Not Found
			}

			const userSettings = await getUserSettings(localStorage.token).catch((error) => {
				console.error(error);
				return null;
			});

			if (userSettings) {
				settings.set(userSettings.ui);
			} else {
				let localStorageSettings = {} as Parameters<(typeof settings)['set']>[0];

				try {
					localStorageSettings = JSON.parse(localStorage.getItem('settings') ?? '{}');
				} catch (e: unknown) {
					console.error('Failed to parse settings from localStorage', e);
				}

				settings.set(localStorageSettings);
			}

			models.set(
				await getModels(
					localStorage.token,
					$config?.features?.enable_direct_connections && ($settings?.directConnections ?? null)
				)
			);
			banners.set(await getBanners(localStorage.token));
			tools.set(await getTools(localStorage.token));

			document.addEventListener('keydown', async function (event) {
				const isCtrlPressed = event.ctrlKey || event.metaKey; // metaKey is for Cmd key on Mac
				// Check if the Shift key is pressed
				const isShiftPressed = event.shiftKey;

				// Check if Ctrl + Shift + O is pressed
				if (isCtrlPressed && isShiftPressed && event.key.toLowerCase() === 'o') {
					event.preventDefault();
					console.log('newChat');
					document.getElementById('sidebar-new-chat-button')?.click();
				}

				// Check if Shift + Esc is pressed
				if (isShiftPressed && event.key === 'Escape') {
					event.preventDefault();
					console.log('focusInput');
					document.getElementById('chat-input')?.focus();
				}

				// Check if Ctrl + Shift + ; is pressed
				if (isCtrlPressed && isShiftPressed && event.key === ';') {
					event.preventDefault();
					console.log('copyLastCodeBlock');
					const button = [...document.getElementsByClassName('copy-code-button')]?.at(-1);
					button?.click();
				}

				// Check if Ctrl + Shift + C is pressed
				if (isCtrlPressed && isShiftPressed && event.key.toLowerCase() === 'c') {
					event.preventDefault();
					console.log('copyLastResponse');
					const button = [...document.getElementsByClassName('copy-response-button')]?.at(-1);
					console.log(button);
					button?.click();
				}

				// Check if Ctrl + Shift + S is pressed
				if (isCtrlPressed && isShiftPressed && event.key.toLowerCase() === 's') {
					event.preventDefault();
					console.log('toggleSidebar');
					document.getElementById('sidebar-toggle-button')?.click();
				}

				// Check if Ctrl + Shift + Backspace is pressed
				if (
					isCtrlPressed &&
					isShiftPressed &&
					(event.key === 'Backspace' || event.key === 'Delete')
				) {
					event.preventDefault();
					console.log('deleteChat');
					document.getElementById('delete-chat-button')?.click();
				}

				// Check if Ctrl + . is pressed
				if (isCtrlPressed && event.key === '.') {
					event.preventDefault();
					console.log('openSettings');
					showSettings.set(!$showSettings);
				}

				// Check if Ctrl + / is pressed
				if (isCtrlPressed && event.key === '/') {
					event.preventDefault();
					console.log('showShortcuts');
					document.getElementById('show-shortcuts-button')?.click();
				}

				// Check if Ctrl + Shift + ' is pressed
				if (
					isCtrlPressed &&
					isShiftPressed &&
					(event.key.toLowerCase() === `'` || event.key.toLowerCase() === `"`)
				) {
					event.preventDefault();
					console.log('temporaryChat');
					temporaryChatEnabled.set(!$temporaryChatEnabled);
					await goto('/');
					const newChatButton = document.getElementById('new-chat-button');
					setTimeout(() => {
						newChatButton?.click();
					}, 0);
				}
			});

			if ($user.role === 'admin' && ($settings?.showChangelog ?? true)) {
				showChangelog.set($settings?.version !== $config.version);
			}

			// Get the "temporary-chat" search parameter from the URL
			// enforce_temporary_chat_mode is fetched from the user's permissions
<<<<<<< HEAD
			const enforce_temporary_chat_mode = $user?.permissions?.enforce_temporary_chat_mode;
			const searchParam = $page.url.searchParams.get('temporary-chat');
			alert(enforce_temporary_chat_mode);
=======
			const enforce_temporary_chat_mode = $user?.permissions?.chat?.enforce_temporary_chat_mode;
			const searchParam = $page.url.searchParams.get('temporary-chat');
>>>>>>> 7d5234b6

			// Get the current state to prevent unnecessary overwrites
			const currentState = temporaryChatEnabled.value;

			if (searchParam === 'true') {
				// If "temporary-chat=true" is set in the URL, always enable temporary chat
				temporaryChatEnabled.set(true);
			} else if (searchParam === 'false') {
				// If "temporary-chat=false" is set in the URL, always disable temporary chat
				temporaryChatEnabled.set(false);
<<<<<<< HEAD
			} else if (enforce_temporary_chat_mode && currentState === false) {
=======
			} else if (enforce_temporary_chat_mode && (currentState === false || currentState === undefined)) {
>>>>>>> 7d5234b6
				// If no URL parameter is provided, fallback to the enforced environment setting
				// Enable temporary chat only if it hasn't been manually changed
				temporaryChatEnabled.set(true);
			} else {
				// Avoid overriding manual toggles (e.g., keyboard shortcuts)
				temporaryChatEnabled.update(current => current !== false ? false : current);
			}

			// Check for version updates
			if ($user.role === 'admin') {
				// Check if the user has dismissed the update toast in the last 24 hours
				if (localStorage.dismissedUpdateToast) {
					const dismissedUpdateToast = new Date(Number(localStorage.dismissedUpdateToast));
					const now = new Date();

					if (now - dismissedUpdateToast > 24 * 60 * 60 * 1000) {
						checkForVersionUpdates();
					}
				} else {
					checkForVersionUpdates();
				}
			}
			await tick();
		}

		loaded = true;
	});

	const checkForVersionUpdates = async () => {
		version = await getVersionUpdates(localStorage.token).catch((error) => {
			return {
				current: WEBUI_VERSION,
				latest: WEBUI_VERSION
			};
		});
	};
</script>

<SettingsModal bind:show={$showSettings} />
<ChangelogModal bind:show={$showChangelog} />

{#if version && compareVersion(version.latest, version.current) && ($settings?.showUpdateToast ?? true)}
	<div class=" absolute bottom-8 right-8 z-50" in:fade={{ duration: 100 }}>
		<UpdateInfoToast
			{version}
			on:close={() => {
				localStorage.setItem('dismissedUpdateToast', Date.now().toString());
				version = null;
			}}
		/>
	</div>
{/if}

<div class="app relative">
	<div
		class=" text-gray-700 dark:text-gray-100 bg-white dark:bg-gray-900 h-screen max-h-[100dvh] overflow-auto flex flex-row justify-end"
	>
		{#if loaded}
			{#if !['user', 'admin'].includes($user.role)}
				<AccountPending />
			{:else if localDBChats.length > 0}
				<div class="fixed w-full h-full flex z-50">
					<div
						class="absolute w-full h-full backdrop-blur-md bg-white/20 dark:bg-gray-900/50 flex justify-center"
					>
						<div class="m-auto pb-44 flex flex-col justify-center">
							<div class="max-w-md">
								<div class="text-center dark:text-white text-2xl font-medium z-50">
									Important Update<br /> Action Required for Chat Log Storage
								</div>

								<div class=" mt-4 text-center text-sm dark:text-gray-200 w-full">
									{$i18n.t(
										"Saving chat logs directly to your browser's storage is no longer supported. Please take a moment to download and delete your chat logs by clicking the button below. Don't worry, you can easily re-import your chat logs to the backend through"
									)}
									<span class="font-semibold dark:text-white"
										>{$i18n.t('Settings')} > {$i18n.t('Chats')} > {$i18n.t('Import Chats')}</span
									>. {$i18n.t(
										'This ensures that your valuable conversations are securely saved to your backend database. Thank you!'
									)}
								</div>

								<div class=" mt-6 mx-auto relative group w-fit">
									<button
										class="relative z-20 flex px-5 py-2 rounded-full bg-white border border-gray-100 dark:border-none hover:bg-gray-100 transition font-medium text-sm"
										on:click={async () => {
											let blob = new Blob([JSON.stringify(localDBChats)], {
												type: 'application/json'
											});
											saveAs(blob, `chat-export-${Date.now()}.json`);

											const tx = DB.transaction('chats', 'readwrite');
											await Promise.all([tx.store.clear(), tx.done]);
											await deleteDB('Chats');

											localDBChats = [];
										}}
									>
										Download & Delete
									</button>

									<button
										class="text-xs text-center w-full mt-2 text-gray-400 underline"
										on:click={async () => {
											localDBChats = [];
										}}>{$i18n.t('Close')}</button
									>
								</div>
							</div>
						</div>
					</div>
				</div>
			{/if}

			<Sidebar />
			<slot />
		{/if}
	</div>
</div>

<style>
	.loading {
		display: inline-block;
		clip-path: inset(0 1ch 0 0);
		animation: l 1s steps(3) infinite;
		letter-spacing: -0.5px;
	}

	@keyframes l {
		to {
			clip-path: inset(0 -1ch 0 0);
		}
	}

	pre[class*='language-'] {
		position: relative;
		overflow: auto;

		/* make space  */
		margin: 5px 0;
		padding: 1.75rem 0 1.75rem 1rem;
		border-radius: 10px;
	}

	pre[class*='language-'] button {
		position: absolute;
		top: 5px;
		right: 5px;

		font-size: 0.9rem;
		padding: 0.15rem;
		background-color: #828282;

		border: ridge 1px #7b7b7c;
		border-radius: 5px;
		text-shadow: #c4c4c4 0 0 2px;
	}

	pre[class*='language-'] button:hover {
		cursor: pointer;
		background-color: #bcbabb;
	}
</style><|MERGE_RESOLUTION|>--- conflicted
+++ resolved
@@ -193,14 +193,8 @@
 
 			// Get the "temporary-chat" search parameter from the URL
 			// enforce_temporary_chat_mode is fetched from the user's permissions
-<<<<<<< HEAD
-			const enforce_temporary_chat_mode = $user?.permissions?.enforce_temporary_chat_mode;
-			const searchParam = $page.url.searchParams.get('temporary-chat');
-			alert(enforce_temporary_chat_mode);
-=======
 			const enforce_temporary_chat_mode = $user?.permissions?.chat?.enforce_temporary_chat_mode;
 			const searchParam = $page.url.searchParams.get('temporary-chat');
->>>>>>> 7d5234b6
 
 			// Get the current state to prevent unnecessary overwrites
 			const currentState = temporaryChatEnabled.value;
@@ -211,11 +205,7 @@
 			} else if (searchParam === 'false') {
 				// If "temporary-chat=false" is set in the URL, always disable temporary chat
 				temporaryChatEnabled.set(false);
-<<<<<<< HEAD
-			} else if (enforce_temporary_chat_mode && currentState === false) {
-=======
 			} else if (enforce_temporary_chat_mode && (currentState === false || currentState === undefined)) {
->>>>>>> 7d5234b6
 				// If no URL parameter is provided, fallback to the enforced environment setting
 				// Enable temporary chat only if it hasn't been manually changed
 				temporaryChatEnabled.set(true);
