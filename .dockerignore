node_modules
<<<<<<< HEAD
dist
=======
/.svelte-kit
/package
.env
.env.*
vite.config.js.timestamp-*
vite.config.ts.timestamp-*
__pycache__
.idea
venv
_old
uploads
.ipynb_checkpoints
**/*.db
_test
>>>>>>> 82079e64
<|MERGE_RESOLUTION|>--- conflicted
+++ resolved
@@ -1,7 +1,5 @@
 node_modules
-<<<<<<< HEAD
 dist
-=======
 /.svelte-kit
 /package
 .env
@@ -15,5 +13,4 @@
 uploads
 .ipynb_checkpoints
 **/*.db
-_test
->>>>>>> 82079e64
+_test