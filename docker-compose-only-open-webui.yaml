version: "3"
services:
<<<<<<< HEAD
=======
  watchtower:
    image: containrrr/watchtower
    volumes:
      - /var/run/docker.sock:/var/run/docker.sock
>>>>>>> 6252f756
  open-webui:
    build:
      context: .
      args:
        OLLAMA_BASE_URL: '/ollama'
      dockerfile: Dockerfile
    image: ghcr.io/aibrary-dev/open-webui:latest
    container_name: open-webui
    volumes:
      - open-webui:/app/backend/data
    ports:
      - ${OPEN_WEBUI_PORT-3000}:8080
    environment:
      - 'WEBUI_SECRET_KEY='
    extra_hosts:
      - host.docker.internal:host-gateway
    restart: unless-stopped
    env_file:
      - .env
volumes:
  open-webui: {}<|MERGE_RESOLUTION|>--- conflicted
+++ resolved
@@ -1,12 +1,9 @@
 version: "3"
 services:
-<<<<<<< HEAD
-=======
   watchtower:
     image: containrrr/watchtower
     volumes:
       - /var/run/docker.sock:/var/run/docker.sock
->>>>>>> 6252f756
   open-webui:
     build:
       context: .
