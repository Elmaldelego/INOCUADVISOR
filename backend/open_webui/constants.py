from enum import Enum


class MESSAGES(str, Enum):
    DEFAULT = lambda msg="": f"{msg if msg else ''}"
    MODEL_ADDED = lambda model="": f"The model '{model}' has been added successfully."
    MODEL_DELETED = (
        lambda model="": f"The model '{model}' has been deleted successfully."
    )


class WEBHOOK_MESSAGES(str, Enum):
    DEFAULT = lambda msg="": f"{msg if msg else ''}"
    USER_SIGNUP = lambda username="": (
        f"New user signed up: {username}" if username else "New user signed up"
    )


class ERROR_MESSAGES(str, Enum):
    def __str__(self) -> str:
        return super().__str__()

    DEFAULT = (
        lambda err="": f'{"Something went wrong :/" if err == "" else "[ERROR: " + str(err) + "]"}'
    )
    ENV_VAR_NOT_FOUND = "Required environment variable not found. Terminating now."
    CREATE_USER_ERROR = "Oops! Something went wrong while creating your account. Please try again later. If the issue persists, contact support for assistance."
    DELETE_USER_ERROR = "Oops! Something went wrong. We encountered an issue while trying to delete the user. Please give it another shot."
    EMAIL_MISMATCH = "Uh-oh! This email does not match the email your provider is registered with. Please check your email and try again."
    EMAIL_TAKEN = "Uh-oh! This email is already registered. Sign in with your existing account or choose another email to start anew."
    USERNAME_TAKEN = (
        "Uh-oh! This username is already registered. Please choose another username."
    )
<<<<<<< HEAD
    SIGNUP_DISABLED = "Sign up is currently disabled. Please contact your administrator for assistance."
=======
    PASSWORD_TOO_LONG = "Uh-oh! The password you entered is too long. Please make sure your password is less than 72 bytes long."
>>>>>>> 059cf821
    COMMAND_TAKEN = "Uh-oh! This command is already registered. Please choose another command string."
    FILE_EXISTS = "Uh-oh! This file is already registered. Please choose another file."

    ID_TAKEN = "Uh-oh! This id is already registered. Please choose another id string."
    MODEL_ID_TAKEN = "Uh-oh! This model id is already registered. Please choose another model id string."
    NAME_TAG_TAKEN = "Uh-oh! This name tag is already registered. Please choose another name tag string."

    INVALID_TOKEN = (
        "Your session has expired or the token is invalid. Please sign in again."
    )
    INVALID_CRED = "The email or password provided is incorrect. Please check for typos and try logging in again."
    INVALID_EMAIL_FORMAT = "The email format you entered is invalid. Please double-check and make sure you're using a valid email address (e.g., yourname@example.com)."
    INVALID_PASSWORD = (
        "The password provided is incorrect. Please check for typos and try again."
    )
    INVALID_TRUSTED_HEADER = "Your provider has not provided a trusted header. Please contact your administrator for assistance."

    EXISTING_USERS = "You can't turn off authentication because there are existing users. If you want to disable WEBUI_AUTH, make sure your web interface doesn't have any existing users and is a fresh installation."

    UNAUTHORIZED = "401 Unauthorized"
    ACCESS_PROHIBITED = "You do not have permission to access this resource. Please contact your administrator for assistance."
    ACTION_PROHIBITED = (
        "The requested action has been restricted as a security measure."
    )

    FILE_NOT_SENT = "FILE_NOT_SENT"
    FILE_NOT_SUPPORTED = "Oops! It seems like the file format you're trying to upload is not supported. Please upload a file with a supported format and try again."

    NOT_FOUND = "We could not find what you're looking for :/"
    USER_NOT_FOUND = "We could not find what you're looking for :/"
    API_KEY_NOT_FOUND = "Oops! It looks like there's a hiccup. The API key is missing. Please make sure to provide a valid API key to access this feature."
    API_KEY_NOT_ALLOWED = "Use of API key is not enabled in the environment."

    MALICIOUS = "Unusual activities detected, please try again in a few minutes."

    PANDOC_NOT_INSTALLED = "Pandoc is not installed on the server. Please contact your administrator for assistance."
    INCORRECT_FORMAT = (
        lambda err="": f"Invalid format. Please use the correct format{err}"
    )
    RATE_LIMIT_EXCEEDED = "API rate limit exceeded"

    MODEL_NOT_FOUND = lambda name="": f"Model '{name}' was not found"
    OPENAI_NOT_FOUND = lambda name="": "OpenAI API was not found"
    OLLAMA_NOT_FOUND = "WebUI could not connect to Ollama"
    CREATE_API_KEY_ERROR = "Oops! Something went wrong while creating your API key. Please try again later. If the issue persists, contact support for assistance."
    API_KEY_CREATION_NOT_ALLOWED = "API key creation is not allowed in the environment."

    EMPTY_CONTENT = "The content provided is empty. Please ensure that there is text or data present before proceeding."

    DB_NOT_SQLITE = "This feature is only available when running with SQLite databases."

    INVALID_URL = (
        "Oops! The URL you provided is invalid. Please double-check and try again."
    )

    WEB_SEARCH_ERROR = (
        lambda err="": f"{err if err else 'Oops! Something went wrong while searching the web.'}"
    )

    OLLAMA_API_DISABLED = (
        "The Ollama API is disabled. Please enable it to use this feature."
    )

    FILE_TOO_LARGE = (
        lambda size="": f"Oops! The file you're trying to upload is too large. Please upload a file that is less than {size}."
    )

    DUPLICATE_CONTENT = (
        "Duplicate content detected. Please provide unique content to proceed."
    )
    FILE_NOT_PROCESSED = "Extracted content is not available for this file. Please ensure that the file is processed before proceeding."


class TASKS(str, Enum):
    def __str__(self) -> str:
        return super().__str__()

    DEFAULT = lambda task="": f"{task if task else 'generation'}"
    TITLE_GENERATION = "title_generation"
    TAGS_GENERATION = "tags_generation"
    EMOJI_GENERATION = "emoji_generation"
    QUERY_GENERATION = "query_generation"
    IMAGE_PROMPT_GENERATION = "image_prompt_generation"
    AUTOCOMPLETE_GENERATION = "autocomplete_generation"
    FUNCTION_CALLING = "function_calling"
    MOA_RESPONSE_GENERATION = "moa_response_generation"<|MERGE_RESOLUTION|>--- conflicted
+++ resolved
@@ -31,11 +31,8 @@
     USERNAME_TAKEN = (
         "Uh-oh! This username is already registered. Please choose another username."
     )
-<<<<<<< HEAD
     SIGNUP_DISABLED = "Sign up is currently disabled. Please contact your administrator for assistance."
-=======
     PASSWORD_TOO_LONG = "Uh-oh! The password you entered is too long. Please make sure your password is less than 72 bytes long."
->>>>>>> 059cf821
     COMMAND_TAKEN = "Uh-oh! This command is already registered. Please choose another command string."
     FILE_EXISTS = "Uh-oh! This file is already registered. Please choose another file."
 
