--- conflicted
+++ resolved
@@ -1019,12 +1019,9 @@
                     PDF_EXTRACT_IMAGES=request.app.state.config.PDF_EXTRACT_IMAGES,
                     DOCUMENT_INTELLIGENCE_ENDPOINT=request.app.state.config.DOCUMENT_INTELLIGENCE_ENDPOINT,
                     DOCUMENT_INTELLIGENCE_KEY=request.app.state.config.DOCUMENT_INTELLIGENCE_KEY,
-<<<<<<< HEAD
                     LITELLM_BASE_URL=request.app.state.config.RAG_OPENAI_API_BASE_URL,
                     LITELLM_API_KEY=request.app.state.config.RAG_OPENAI_API_KEY,
-=======
                     MISTRAL_OCR_API_KEY=request.app.state.config.MISTRAL_OCR_API_KEY,
->>>>>>> 63533c9e
                 )
                 docs = loader.load(
                     file.filename, file.meta.get("content_type"), file_path
