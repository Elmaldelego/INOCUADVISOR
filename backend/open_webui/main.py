import asyncio
import inspect
import json
import logging
import mimetypes
import os
import shutil
import sys
import time
import random

from contextlib import asynccontextmanager
from urllib.parse import urlencode, parse_qs, urlparse
from pydantic import BaseModel
from sqlalchemy import text

from typing import Optional
from aiocache import cached
import aiohttp
import requests


from fastapi import (
    Depends,
    FastAPI,
    File,
    Form,
    HTTPException,
    Request,
    UploadFile,
    status,
    applications,
    BackgroundTasks,
)

from fastapi.openapi.docs import get_swagger_ui_html

from fastapi.middleware.cors import CORSMiddleware
from fastapi.responses import JSONResponse, RedirectResponse
from fastapi.staticfiles import StaticFiles

from starlette.exceptions import HTTPException as StarletteHTTPException
from starlette.middleware.base import BaseHTTPMiddleware
from starlette.middleware.sessions import SessionMiddleware
from starlette.responses import Response, StreamingResponse


from open_webui.socket.main import (
    app as socket_app,
    periodic_usage_pool_cleanup,
)
from open_webui.routers import (
    audio,
    images,
    ollama,
    openai,
    retrieval,
    pipelines,
    tasks,
    auths,
    channels,
    chats,
    folders,
    configs,
    groups,
    files,
    functions,
    memories,
    models,
    knowledge,
    prompts,
    evaluations,
    tools,
    users,
    utils,
)

from open_webui.routers.retrieval import (
    get_embedding_function,
    get_ef,
    get_rf,
)

from open_webui.internal.db import Session

from open_webui.models.functions import Functions
from open_webui.models.models import Models
from open_webui.models.users import UserModel, Users

from open_webui.config import (
    LICENSE_KEY,
    # Ollama
    ENABLE_OLLAMA_API,
    OLLAMA_BASE_URLS,
    OLLAMA_API_CONFIGS,
    # OpenAI
    ENABLE_OPENAI_API,
    OPENAI_API_BASE_URLS,
    OPENAI_API_KEYS,
    OPENAI_API_CONFIGS,
    # Direct Connections
    ENABLE_DIRECT_CONNECTIONS,
    # Code Execution
    CODE_EXECUTION_ENGINE,
    CODE_EXECUTION_JUPYTER_URL,
    CODE_EXECUTION_JUPYTER_AUTH,
    CODE_EXECUTION_JUPYTER_AUTH_TOKEN,
    CODE_EXECUTION_JUPYTER_AUTH_PASSWORD,
    CODE_EXECUTION_JUPYTER_TIMEOUT,
    ENABLE_CODE_INTERPRETER,
    CODE_INTERPRETER_ENGINE,
    CODE_INTERPRETER_PROMPT_TEMPLATE,
    CODE_INTERPRETER_JUPYTER_URL,
    CODE_INTERPRETER_JUPYTER_AUTH,
    CODE_INTERPRETER_JUPYTER_AUTH_TOKEN,
    CODE_INTERPRETER_JUPYTER_AUTH_PASSWORD,
    CODE_INTERPRETER_JUPYTER_TIMEOUT,
    # Image
    AUTOMATIC1111_API_AUTH,
    AUTOMATIC1111_BASE_URL,
    AUTOMATIC1111_CFG_SCALE,
    AUTOMATIC1111_SAMPLER,
    AUTOMATIC1111_SCHEDULER,
    COMFYUI_BASE_URL,
    COMFYUI_API_KEY,
    COMFYUI_WORKFLOW,
    COMFYUI_WORKFLOW_NODES,
    ENABLE_IMAGE_GENERATION,
    ENABLE_IMAGE_PROMPT_GENERATION,
    IMAGE_GENERATION_ENGINE,
    IMAGE_GENERATION_MODEL,
    IMAGE_SIZE,
    IMAGE_STEPS,
    IMAGES_OPENAI_API_BASE_URL,
    IMAGES_OPENAI_API_KEY,
    IMAGES_GEMINI_API_BASE_URL,
    IMAGES_GEMINI_API_KEY,
    # Audio
    AUDIO_STT_ENGINE,
    AUDIO_STT_MODEL,
    AUDIO_STT_OPENAI_API_BASE_URL,
    AUDIO_STT_OPENAI_API_KEY,
    AUDIO_TTS_API_KEY,
    AUDIO_TTS_ENGINE,
    AUDIO_TTS_MODEL,
    AUDIO_TTS_OPENAI_API_BASE_URL,
    AUDIO_TTS_OPENAI_API_KEY,
    AUDIO_TTS_SPLIT_ON,
    AUDIO_TTS_VOICE,
    AUDIO_TTS_AZURE_SPEECH_REGION,
    AUDIO_TTS_AZURE_SPEECH_OUTPUT_FORMAT,
    PLAYWRIGHT_WS_URI,
    FIRECRAWL_API_BASE_URL,
    FIRECRAWL_API_KEY,
    RAG_WEB_LOADER_ENGINE,
    WHISPER_MODEL,
    DEEPGRAM_API_KEY,
    WHISPER_MODEL_AUTO_UPDATE,
    WHISPER_MODEL_DIR,
    # Retrieval
    RAG_TEMPLATE,
    DEFAULT_RAG_TEMPLATE,
    RAG_FULL_CONTEXT,
    RAG_EMBEDDING_MODEL,
    RAG_EMBEDDING_MODEL_AUTO_UPDATE,
    RAG_EMBEDDING_MODEL_TRUST_REMOTE_CODE,
    RAG_RERANKING_MODEL,
    RAG_RERANKING_MODEL_AUTO_UPDATE,
    RAG_RERANKING_MODEL_TRUST_REMOTE_CODE,
    RAG_EMBEDDING_ENGINE,
    RAG_EMBEDDING_BATCH_SIZE,
    RAG_RELEVANCE_THRESHOLD,
    RAG_FILE_MAX_COUNT,
    RAG_FILE_MAX_SIZE,
    RAG_OPENAI_API_BASE_URL,
    RAG_OPENAI_API_KEY,
    RAG_OLLAMA_BASE_URL,
    RAG_OLLAMA_API_KEY,
    CHUNK_OVERLAP,
    CHUNK_SIZE,
    CONTENT_EXTRACTION_ENGINE,
    TIKA_SERVER_URL,
    RAG_TOP_K,
    RAG_TEXT_SPLITTER,
    TIKTOKEN_ENCODING_NAME,
    PDF_EXTRACT_IMAGES,
    YOUTUBE_LOADER_LANGUAGE,
    YOUTUBE_LOADER_PROXY_URL,
    # Retrieval (Web Search)
    RAG_WEB_SEARCH_ENGINE,
    RAG_WEB_SEARCH_FULL_CONTEXT,
    RAG_WEB_SEARCH_RESULT_COUNT,
    RAG_WEB_SEARCH_CONCURRENT_REQUESTS,
    RAG_WEB_SEARCH_TRUST_ENV,
    RAG_WEB_SEARCH_DOMAIN_FILTER_LIST,
    JINA_API_KEY,
    SEARCHAPI_API_KEY,
    SEARCHAPI_ENGINE,
    SERPAPI_API_KEY,
    SERPAPI_ENGINE,
    SEARXNG_QUERY_URL,
    SERPER_API_KEY,
    SERPLY_API_KEY,
    SERPSTACK_API_KEY,
    SERPSTACK_HTTPS,
    TAVILY_API_KEY,
    BING_SEARCH_V7_ENDPOINT,
    BING_SEARCH_V7_SUBSCRIPTION_KEY,
    BRAVE_SEARCH_API_KEY,
    EXA_API_KEY,
    KAGI_SEARCH_API_KEY,
    MOJEEK_SEARCH_API_KEY,
    BOCHA_SEARCH_API_KEY,
    GOOGLE_PSE_API_KEY,
    GOOGLE_PSE_ENGINE_ID,
    GOOGLE_DRIVE_CLIENT_ID,
    GOOGLE_DRIVE_API_KEY,
    ENABLE_RAG_HYBRID_SEARCH,
    PARENT_CHUNK_SIZE,
    PARENT_CHUNK_OVERLAP,
    ENABLE_RAG_PARENT_RETRIEVER,
    ENABLE_RAG_LOCAL_WEB_FETCH,
    ENABLE_RAG_WEB_LOADER_SSL_VERIFICATION,
    ENABLE_RAG_WEB_SEARCH,
    ENABLE_GOOGLE_DRIVE_INTEGRATION,
    UPLOAD_DIR,
    # WebUI
    WEBUI_AUTH,
    WEBUI_NAME,
    WEBUI_BANNERS,
    WEBHOOK_URL,
    ADMIN_EMAIL,
    SHOW_ADMIN_DETAILS,
    JWT_EXPIRES_IN,
    ENABLE_SIGNUP,
    ENABLE_LOGIN_FORM,
    ENABLE_API_KEY,
    ENABLE_API_KEY_ENDPOINT_RESTRICTIONS,
    API_KEY_ALLOWED_ENDPOINTS,
    ENABLE_CHANNELS,
    ENABLE_COMMUNITY_SHARING,
    ENABLE_MESSAGE_RATING,
    ENABLE_EVALUATION_ARENA_MODELS,
    USER_PERMISSIONS,
    DEFAULT_USER_ROLE,
    DEFAULT_PROMPT_SUGGESTIONS,
    DEFAULT_MODELS,
    DEFAULT_ARENA_MODEL,
    MODEL_ORDER_LIST,
    EVALUATION_ARENA_MODELS,
    # WebUI (OAuth)
    ENABLE_OAUTH_ROLE_MANAGEMENT,
    OAUTH_ROLES_CLAIM,
    OAUTH_EMAIL_CLAIM,
    OAUTH_PICTURE_CLAIM,
    OAUTH_USERNAME_CLAIM,
    OAUTH_ALLOWED_ROLES,
    OAUTH_ADMIN_ROLES,
    # WebUI (LDAP)
    ENABLE_LDAP,
    LDAP_SERVER_LABEL,
    LDAP_SERVER_HOST,
    LDAP_SERVER_PORT,
    LDAP_ATTRIBUTE_FOR_MAIL,
    LDAP_ATTRIBUTE_FOR_USERNAME,
    LDAP_SEARCH_FILTERS,
    LDAP_SEARCH_BASE,
    LDAP_APP_DN,
    LDAP_APP_PASSWORD,
    LDAP_USE_TLS,
    LDAP_CA_CERT_FILE,
    LDAP_CIPHERS,
    # Misc
    ENV,
    CACHE_DIR,
    STATIC_DIR,
    FRONTEND_BUILD_DIR,
    CORS_ALLOW_ORIGIN,
    DEFAULT_LOCALE,
    OAUTH_PROVIDERS,
    WEBUI_URL,
    # Admin
    ENABLE_ADMIN_CHAT_ACCESS,
    ENABLE_ADMIN_EXPORT,
    # Tasks
    TASK_MODEL,
    TASK_MODEL_EXTERNAL,
    ENABLE_TAGS_GENERATION,
    ENABLE_TITLE_GENERATION,
    ENABLE_SEARCH_QUERY_GENERATION,
    ENABLE_RETRIEVAL_QUERY_GENERATION,
    ENABLE_AUTOCOMPLETE_GENERATION,
    TITLE_GENERATION_PROMPT_TEMPLATE,
    TAGS_GENERATION_PROMPT_TEMPLATE,
    IMAGE_PROMPT_GENERATION_PROMPT_TEMPLATE,
    TOOLS_FUNCTION_CALLING_PROMPT_TEMPLATE,
    QUERY_GENERATION_PROMPT_TEMPLATE,
    AUTOCOMPLETE_GENERATION_PROMPT_TEMPLATE,
    AUTOCOMPLETE_GENERATION_INPUT_MAX_LENGTH,
    AppConfig,
    reset_config,
)
from open_webui.env import (
    CHANGELOG,
    GLOBAL_LOG_LEVEL,
    SAFE_MODE,
    SRC_LOG_LEVELS,
    VERSION,
    WEBUI_BUILD_HASH,
    WEBUI_SECRET_KEY,
    WEBUI_SESSION_COOKIE_SAME_SITE,
    WEBUI_SESSION_COOKIE_SECURE,
    WEBUI_AUTH_TRUSTED_EMAIL_HEADER,
    WEBUI_AUTH_TRUSTED_NAME_HEADER,
    ENABLE_WEBSOCKET_SUPPORT,
    BYPASS_MODEL_ACCESS_CONTROL,
    RESET_CONFIG_ON_START,
    OFFLINE_MODE,
)


from open_webui.utils.models import (
    get_all_models,
    get_all_base_models,
    check_model_access,
)
from open_webui.utils.chat import (
    generate_chat_completion as chat_completion_handler,
    chat_completed as chat_completed_handler,
    chat_action as chat_action_handler,
)
from open_webui.utils.middleware import process_chat_payload, process_chat_response
from open_webui.utils.access_control import has_access

from open_webui.utils.auth import (
    get_license_data,
    decode_token,
    get_admin_user,
    get_verified_user,
)
from open_webui.utils.oauth import OAuthManager
from open_webui.utils.security_headers import SecurityHeadersMiddleware

from open_webui.tasks import stop_task, list_tasks  # Import from tasks.py

<<<<<<< HEAD
from open_webui.decorators.rate_limit import rate_limit

=======
>>>>>>> 6fedd72e

if SAFE_MODE:
    print("SAFE MODE ENABLED")
    Functions.deactivate_all_functions()

logging.basicConfig(stream=sys.stdout, level=GLOBAL_LOG_LEVEL)
log = logging.getLogger(__name__)
log.setLevel(SRC_LOG_LEVELS["MAIN"])


class SPAStaticFiles(StaticFiles):
    async def get_response(self, path: str, scope):
        try:
            return await super().get_response(path, scope)
        except (HTTPException, StarletteHTTPException) as ex:
            if ex.status_code == 404:
                if path.endswith(".js"):
                    # Return 404 for javascript files
                    raise ex
                else:
                    return await super().get_response("index.html", scope)
            else:
                raise ex


print(
    rf"""
 ██████╗ ██████╗ ███████╗███╗   ██╗    ██╗    ██╗███████╗██████╗ ██╗   ██╗██╗
██╔═══██╗██╔══██╗██╔════╝████╗  ██║    ██║    ██║██╔════╝██╔══██╗██║   ██║██║
██║   ██║██████╔╝█████╗  ██╔██╗ ██║    ██║ █╗ ██║█████╗  ██████╔╝██║   ██║██║
██║   ██║██╔═══╝ ██╔══╝  ██║╚██╗██║    ██║███╗██║██╔══╝  ██╔══██╗██║   ██║██║
╚██████╔╝██║     ███████╗██║ ╚████║    ╚███╔███╔╝███████╗██████╔╝╚██████╔╝██║
 ╚═════╝ ╚═╝     ╚══════╝╚═╝  ╚═══╝     ╚══╝╚══╝ ╚══════╝╚═════╝  ╚═════╝ ╚═╝


v{VERSION} - building the best open-source AI user interface.
{f"Commit: {WEBUI_BUILD_HASH}" if WEBUI_BUILD_HASH != "dev-build" else ""}
https://github.com/open-webui/open-webui
"""
)


@asynccontextmanager
async def lifespan(app: FastAPI):
    if RESET_CONFIG_ON_START:
        reset_config()

    if app.state.config.LICENSE_KEY:
        get_license_data(app, app.state.config.LICENSE_KEY)

    asyncio.create_task(periodic_usage_pool_cleanup())
    yield


app = FastAPI(
    docs_url="/docs" if ENV == "dev" else None,
    openapi_url="/openapi.json" if ENV == "dev" else None,
    redoc_url=None,
    lifespan=lifespan,
)

oauth_manager = OAuthManager(app)

app.state.config = AppConfig()

app.state.WEBUI_NAME = WEBUI_NAME
app.state.config.LICENSE_KEY = LICENSE_KEY

########################################
#
# OLLAMA
#
########################################


app.state.config.ENABLE_OLLAMA_API = ENABLE_OLLAMA_API
app.state.config.OLLAMA_BASE_URLS = OLLAMA_BASE_URLS
app.state.config.OLLAMA_API_CONFIGS = OLLAMA_API_CONFIGS

app.state.OLLAMA_MODELS = {}

########################################
#
# OPENAI
#
########################################

app.state.config.ENABLE_OPENAI_API = ENABLE_OPENAI_API
app.state.config.OPENAI_API_BASE_URLS = OPENAI_API_BASE_URLS
app.state.config.OPENAI_API_KEYS = OPENAI_API_KEYS
app.state.config.OPENAI_API_CONFIGS = OPENAI_API_CONFIGS

app.state.OPENAI_MODELS = {}

########################################
#
# DIRECT CONNECTIONS
#
########################################

app.state.config.ENABLE_DIRECT_CONNECTIONS = ENABLE_DIRECT_CONNECTIONS

########################################
#
# WEBUI
#
########################################

app.state.config.WEBUI_URL = WEBUI_URL
app.state.config.ENABLE_SIGNUP = ENABLE_SIGNUP
app.state.config.ENABLE_LOGIN_FORM = ENABLE_LOGIN_FORM

app.state.config.ENABLE_API_KEY = ENABLE_API_KEY
app.state.config.ENABLE_API_KEY_ENDPOINT_RESTRICTIONS = (
    ENABLE_API_KEY_ENDPOINT_RESTRICTIONS
)
app.state.config.API_KEY_ALLOWED_ENDPOINTS = API_KEY_ALLOWED_ENDPOINTS

app.state.config.JWT_EXPIRES_IN = JWT_EXPIRES_IN

app.state.config.SHOW_ADMIN_DETAILS = SHOW_ADMIN_DETAILS
app.state.config.ADMIN_EMAIL = ADMIN_EMAIL


app.state.config.DEFAULT_MODELS = DEFAULT_MODELS
app.state.config.DEFAULT_PROMPT_SUGGESTIONS = DEFAULT_PROMPT_SUGGESTIONS
app.state.config.DEFAULT_USER_ROLE = DEFAULT_USER_ROLE

app.state.config.USER_PERMISSIONS = USER_PERMISSIONS
app.state.config.WEBHOOK_URL = WEBHOOK_URL
app.state.config.BANNERS = WEBUI_BANNERS
app.state.config.MODEL_ORDER_LIST = MODEL_ORDER_LIST


app.state.config.ENABLE_CHANNELS = ENABLE_CHANNELS
app.state.config.ENABLE_COMMUNITY_SHARING = ENABLE_COMMUNITY_SHARING
app.state.config.ENABLE_MESSAGE_RATING = ENABLE_MESSAGE_RATING

app.state.config.ENABLE_EVALUATION_ARENA_MODELS = ENABLE_EVALUATION_ARENA_MODELS
app.state.config.EVALUATION_ARENA_MODELS = EVALUATION_ARENA_MODELS

app.state.config.OAUTH_USERNAME_CLAIM = OAUTH_USERNAME_CLAIM
app.state.config.OAUTH_PICTURE_CLAIM = OAUTH_PICTURE_CLAIM
app.state.config.OAUTH_EMAIL_CLAIM = OAUTH_EMAIL_CLAIM

app.state.config.ENABLE_OAUTH_ROLE_MANAGEMENT = ENABLE_OAUTH_ROLE_MANAGEMENT
app.state.config.OAUTH_ROLES_CLAIM = OAUTH_ROLES_CLAIM
app.state.config.OAUTH_ALLOWED_ROLES = OAUTH_ALLOWED_ROLES
app.state.config.OAUTH_ADMIN_ROLES = OAUTH_ADMIN_ROLES

app.state.config.ENABLE_LDAP = ENABLE_LDAP
app.state.config.LDAP_SERVER_LABEL = LDAP_SERVER_LABEL
app.state.config.LDAP_SERVER_HOST = LDAP_SERVER_HOST
app.state.config.LDAP_SERVER_PORT = LDAP_SERVER_PORT
app.state.config.LDAP_ATTRIBUTE_FOR_MAIL = LDAP_ATTRIBUTE_FOR_MAIL
app.state.config.LDAP_ATTRIBUTE_FOR_USERNAME = LDAP_ATTRIBUTE_FOR_USERNAME
app.state.config.LDAP_APP_DN = LDAP_APP_DN
app.state.config.LDAP_APP_PASSWORD = LDAP_APP_PASSWORD
app.state.config.LDAP_SEARCH_BASE = LDAP_SEARCH_BASE
app.state.config.LDAP_SEARCH_FILTERS = LDAP_SEARCH_FILTERS
app.state.config.LDAP_USE_TLS = LDAP_USE_TLS
app.state.config.LDAP_CA_CERT_FILE = LDAP_CA_CERT_FILE
app.state.config.LDAP_CIPHERS = LDAP_CIPHERS


app.state.AUTH_TRUSTED_EMAIL_HEADER = WEBUI_AUTH_TRUSTED_EMAIL_HEADER
app.state.AUTH_TRUSTED_NAME_HEADER = WEBUI_AUTH_TRUSTED_NAME_HEADER

app.state.USER_COUNT = None
app.state.TOOLS = {}
app.state.FUNCTIONS = {}

########################################
#
# RETRIEVAL
#
########################################


app.state.config.TOP_K = RAG_TOP_K
app.state.config.RELEVANCE_THRESHOLD = RAG_RELEVANCE_THRESHOLD
app.state.config.FILE_MAX_SIZE = RAG_FILE_MAX_SIZE
app.state.config.FILE_MAX_COUNT = RAG_FILE_MAX_COUNT


app.state.config.RAG_FULL_CONTEXT = RAG_FULL_CONTEXT
app.state.config.ENABLE_RAG_HYBRID_SEARCH = ENABLE_RAG_HYBRID_SEARCH
app.state.config.ENABLE_RAG_PARENT_RETRIEVER = ENABLE_RAG_PARENT_RETRIEVER
app.state.config.PARENT_CHUNK_SIZE = PARENT_CHUNK_SIZE
app.state.config.PARENT_CHUNK_OVERLAP = PARENT_CHUNK_OVERLAP

app.state.config.ENABLE_RAG_WEB_LOADER_SSL_VERIFICATION = (
    ENABLE_RAG_WEB_LOADER_SSL_VERIFICATION
)

app.state.config.CONTENT_EXTRACTION_ENGINE = CONTENT_EXTRACTION_ENGINE
app.state.config.TIKA_SERVER_URL = TIKA_SERVER_URL

app.state.config.TEXT_SPLITTER = RAG_TEXT_SPLITTER
app.state.config.TIKTOKEN_ENCODING_NAME = TIKTOKEN_ENCODING_NAME

app.state.config.CHUNK_SIZE = CHUNK_SIZE
app.state.config.CHUNK_OVERLAP = CHUNK_OVERLAP

app.state.config.RAG_EMBEDDING_ENGINE = RAG_EMBEDDING_ENGINE
app.state.config.RAG_EMBEDDING_MODEL = RAG_EMBEDDING_MODEL
app.state.config.RAG_EMBEDDING_BATCH_SIZE = RAG_EMBEDDING_BATCH_SIZE
app.state.config.RAG_RERANKING_MODEL = RAG_RERANKING_MODEL
app.state.config.RAG_TEMPLATE = RAG_TEMPLATE

app.state.config.RAG_OPENAI_API_BASE_URL = RAG_OPENAI_API_BASE_URL
app.state.config.RAG_OPENAI_API_KEY = RAG_OPENAI_API_KEY

app.state.config.RAG_OLLAMA_BASE_URL = RAG_OLLAMA_BASE_URL
app.state.config.RAG_OLLAMA_API_KEY = RAG_OLLAMA_API_KEY

app.state.config.PDF_EXTRACT_IMAGES = PDF_EXTRACT_IMAGES

app.state.config.YOUTUBE_LOADER_LANGUAGE = YOUTUBE_LOADER_LANGUAGE
app.state.config.YOUTUBE_LOADER_PROXY_URL = YOUTUBE_LOADER_PROXY_URL


app.state.config.ENABLE_RAG_WEB_SEARCH = ENABLE_RAG_WEB_SEARCH
app.state.config.RAG_WEB_SEARCH_ENGINE = RAG_WEB_SEARCH_ENGINE
app.state.config.RAG_WEB_SEARCH_FULL_CONTEXT = RAG_WEB_SEARCH_FULL_CONTEXT
app.state.config.RAG_WEB_SEARCH_DOMAIN_FILTER_LIST = RAG_WEB_SEARCH_DOMAIN_FILTER_LIST

app.state.config.ENABLE_GOOGLE_DRIVE_INTEGRATION = ENABLE_GOOGLE_DRIVE_INTEGRATION
app.state.config.SEARXNG_QUERY_URL = SEARXNG_QUERY_URL
app.state.config.GOOGLE_PSE_API_KEY = GOOGLE_PSE_API_KEY
app.state.config.GOOGLE_PSE_ENGINE_ID = GOOGLE_PSE_ENGINE_ID
app.state.config.BRAVE_SEARCH_API_KEY = BRAVE_SEARCH_API_KEY
app.state.config.KAGI_SEARCH_API_KEY = KAGI_SEARCH_API_KEY
app.state.config.MOJEEK_SEARCH_API_KEY = MOJEEK_SEARCH_API_KEY
app.state.config.BOCHA_SEARCH_API_KEY = BOCHA_SEARCH_API_KEY
app.state.config.SERPSTACK_API_KEY = SERPSTACK_API_KEY
app.state.config.SERPSTACK_HTTPS = SERPSTACK_HTTPS
app.state.config.SERPER_API_KEY = SERPER_API_KEY
app.state.config.SERPLY_API_KEY = SERPLY_API_KEY
app.state.config.TAVILY_API_KEY = TAVILY_API_KEY
app.state.config.SEARCHAPI_API_KEY = SEARCHAPI_API_KEY
app.state.config.SEARCHAPI_ENGINE = SEARCHAPI_ENGINE
app.state.config.SERPAPI_API_KEY = SERPAPI_API_KEY
app.state.config.SERPAPI_ENGINE = SERPAPI_ENGINE
app.state.config.JINA_API_KEY = JINA_API_KEY
app.state.config.BING_SEARCH_V7_ENDPOINT = BING_SEARCH_V7_ENDPOINT
app.state.config.BING_SEARCH_V7_SUBSCRIPTION_KEY = BING_SEARCH_V7_SUBSCRIPTION_KEY
app.state.config.EXA_API_KEY = EXA_API_KEY

app.state.config.RAG_WEB_SEARCH_RESULT_COUNT = RAG_WEB_SEARCH_RESULT_COUNT
app.state.config.RAG_WEB_SEARCH_CONCURRENT_REQUESTS = RAG_WEB_SEARCH_CONCURRENT_REQUESTS
app.state.config.RAG_WEB_LOADER_ENGINE = RAG_WEB_LOADER_ENGINE
app.state.config.RAG_WEB_SEARCH_TRUST_ENV = RAG_WEB_SEARCH_TRUST_ENV
app.state.config.PLAYWRIGHT_WS_URI = PLAYWRIGHT_WS_URI
app.state.config.FIRECRAWL_API_BASE_URL = FIRECRAWL_API_BASE_URL
app.state.config.FIRECRAWL_API_KEY = FIRECRAWL_API_KEY

app.state.EMBEDDING_FUNCTION = None
app.state.ef = None
app.state.rf = None

app.state.YOUTUBE_LOADER_TRANSLATION = None


try:
    app.state.ef = get_ef(
        app.state.config.RAG_EMBEDDING_ENGINE,
        app.state.config.RAG_EMBEDDING_MODEL,
        RAG_EMBEDDING_MODEL_AUTO_UPDATE,
    )

    app.state.rf = get_rf(
        app.state.config.RAG_RERANKING_MODEL,
        RAG_RERANKING_MODEL_AUTO_UPDATE,
    )
except Exception as e:
    log.error(f"Error updating models: {e}")
    pass


app.state.EMBEDDING_FUNCTION = get_embedding_function(
    app.state.config.RAG_EMBEDDING_ENGINE,
    app.state.config.RAG_EMBEDDING_MODEL,
    app.state.ef,
    (
        app.state.config.RAG_OPENAI_API_BASE_URL
        if app.state.config.RAG_EMBEDDING_ENGINE == "openai"
        else app.state.config.RAG_OLLAMA_BASE_URL
    ),
    (
        app.state.config.RAG_OPENAI_API_KEY
        if app.state.config.RAG_EMBEDDING_ENGINE == "openai"
        else app.state.config.RAG_OLLAMA_API_KEY
    ),
    app.state.config.RAG_EMBEDDING_BATCH_SIZE,
)

########################################
#
# CODE EXECUTION
#
########################################

app.state.config.CODE_EXECUTION_ENGINE = CODE_EXECUTION_ENGINE
app.state.config.CODE_EXECUTION_JUPYTER_URL = CODE_EXECUTION_JUPYTER_URL
app.state.config.CODE_EXECUTION_JUPYTER_AUTH = CODE_EXECUTION_JUPYTER_AUTH
app.state.config.CODE_EXECUTION_JUPYTER_AUTH_TOKEN = CODE_EXECUTION_JUPYTER_AUTH_TOKEN
app.state.config.CODE_EXECUTION_JUPYTER_AUTH_PASSWORD = (
    CODE_EXECUTION_JUPYTER_AUTH_PASSWORD
)
app.state.config.CODE_EXECUTION_JUPYTER_TIMEOUT = CODE_EXECUTION_JUPYTER_TIMEOUT

app.state.config.ENABLE_CODE_INTERPRETER = ENABLE_CODE_INTERPRETER
app.state.config.CODE_INTERPRETER_ENGINE = CODE_INTERPRETER_ENGINE
app.state.config.CODE_INTERPRETER_PROMPT_TEMPLATE = CODE_INTERPRETER_PROMPT_TEMPLATE

app.state.config.CODE_INTERPRETER_JUPYTER_URL = CODE_INTERPRETER_JUPYTER_URL
app.state.config.CODE_INTERPRETER_JUPYTER_AUTH = CODE_INTERPRETER_JUPYTER_AUTH
app.state.config.CODE_INTERPRETER_JUPYTER_AUTH_TOKEN = (
    CODE_INTERPRETER_JUPYTER_AUTH_TOKEN
)
app.state.config.CODE_INTERPRETER_JUPYTER_AUTH_PASSWORD = (
    CODE_INTERPRETER_JUPYTER_AUTH_PASSWORD
)
app.state.config.CODE_INTERPRETER_JUPYTER_TIMEOUT = CODE_INTERPRETER_JUPYTER_TIMEOUT

########################################
#
# IMAGES
#
########################################

app.state.config.IMAGE_GENERATION_ENGINE = IMAGE_GENERATION_ENGINE
app.state.config.ENABLE_IMAGE_GENERATION = ENABLE_IMAGE_GENERATION
app.state.config.ENABLE_IMAGE_PROMPT_GENERATION = ENABLE_IMAGE_PROMPT_GENERATION

app.state.config.IMAGES_OPENAI_API_BASE_URL = IMAGES_OPENAI_API_BASE_URL
app.state.config.IMAGES_OPENAI_API_KEY = IMAGES_OPENAI_API_KEY

app.state.config.IMAGES_GEMINI_API_BASE_URL = IMAGES_GEMINI_API_BASE_URL
app.state.config.IMAGES_GEMINI_API_KEY = IMAGES_GEMINI_API_KEY

app.state.config.IMAGE_GENERATION_MODEL = IMAGE_GENERATION_MODEL

app.state.config.AUTOMATIC1111_BASE_URL = AUTOMATIC1111_BASE_URL
app.state.config.AUTOMATIC1111_API_AUTH = AUTOMATIC1111_API_AUTH
app.state.config.AUTOMATIC1111_CFG_SCALE = AUTOMATIC1111_CFG_SCALE
app.state.config.AUTOMATIC1111_SAMPLER = AUTOMATIC1111_SAMPLER
app.state.config.AUTOMATIC1111_SCHEDULER = AUTOMATIC1111_SCHEDULER
app.state.config.COMFYUI_BASE_URL = COMFYUI_BASE_URL
app.state.config.COMFYUI_API_KEY = COMFYUI_API_KEY
app.state.config.COMFYUI_WORKFLOW = COMFYUI_WORKFLOW
app.state.config.COMFYUI_WORKFLOW_NODES = COMFYUI_WORKFLOW_NODES

app.state.config.IMAGE_SIZE = IMAGE_SIZE
app.state.config.IMAGE_STEPS = IMAGE_STEPS


########################################
#
# AUDIO
#
########################################

app.state.config.STT_OPENAI_API_BASE_URL = AUDIO_STT_OPENAI_API_BASE_URL
app.state.config.STT_OPENAI_API_KEY = AUDIO_STT_OPENAI_API_KEY
app.state.config.STT_ENGINE = AUDIO_STT_ENGINE
app.state.config.STT_MODEL = AUDIO_STT_MODEL

app.state.config.WHISPER_MODEL = WHISPER_MODEL
app.state.config.DEEPGRAM_API_KEY = DEEPGRAM_API_KEY

app.state.config.TTS_OPENAI_API_BASE_URL = AUDIO_TTS_OPENAI_API_BASE_URL
app.state.config.TTS_OPENAI_API_KEY = AUDIO_TTS_OPENAI_API_KEY
app.state.config.TTS_ENGINE = AUDIO_TTS_ENGINE
app.state.config.TTS_MODEL = AUDIO_TTS_MODEL
app.state.config.TTS_VOICE = AUDIO_TTS_VOICE
app.state.config.TTS_API_KEY = AUDIO_TTS_API_KEY
app.state.config.TTS_SPLIT_ON = AUDIO_TTS_SPLIT_ON


app.state.config.TTS_AZURE_SPEECH_REGION = AUDIO_TTS_AZURE_SPEECH_REGION
app.state.config.TTS_AZURE_SPEECH_OUTPUT_FORMAT = AUDIO_TTS_AZURE_SPEECH_OUTPUT_FORMAT


app.state.faster_whisper_model = None
app.state.speech_synthesiser = None
app.state.speech_speaker_embeddings_dataset = None


########################################
#
# TASKS
#
########################################


app.state.config.TASK_MODEL = TASK_MODEL
app.state.config.TASK_MODEL_EXTERNAL = TASK_MODEL_EXTERNAL


app.state.config.ENABLE_SEARCH_QUERY_GENERATION = ENABLE_SEARCH_QUERY_GENERATION
app.state.config.ENABLE_RETRIEVAL_QUERY_GENERATION = ENABLE_RETRIEVAL_QUERY_GENERATION
app.state.config.ENABLE_AUTOCOMPLETE_GENERATION = ENABLE_AUTOCOMPLETE_GENERATION
app.state.config.ENABLE_TAGS_GENERATION = ENABLE_TAGS_GENERATION
app.state.config.ENABLE_TITLE_GENERATION = ENABLE_TITLE_GENERATION


app.state.config.TITLE_GENERATION_PROMPT_TEMPLATE = TITLE_GENERATION_PROMPT_TEMPLATE
app.state.config.TAGS_GENERATION_PROMPT_TEMPLATE = TAGS_GENERATION_PROMPT_TEMPLATE
app.state.config.IMAGE_PROMPT_GENERATION_PROMPT_TEMPLATE = (
    IMAGE_PROMPT_GENERATION_PROMPT_TEMPLATE
)

app.state.config.TOOLS_FUNCTION_CALLING_PROMPT_TEMPLATE = (
    TOOLS_FUNCTION_CALLING_PROMPT_TEMPLATE
)
app.state.config.QUERY_GENERATION_PROMPT_TEMPLATE = QUERY_GENERATION_PROMPT_TEMPLATE
app.state.config.AUTOCOMPLETE_GENERATION_PROMPT_TEMPLATE = (
    AUTOCOMPLETE_GENERATION_PROMPT_TEMPLATE
)
app.state.config.AUTOCOMPLETE_GENERATION_INPUT_MAX_LENGTH = (
    AUTOCOMPLETE_GENERATION_INPUT_MAX_LENGTH
)


########################################
#
# WEBUI
#
########################################

app.state.MODELS = {}


class RedirectMiddleware(BaseHTTPMiddleware):
    async def dispatch(self, request: Request, call_next):
        # Check if the request is a GET request
        if request.method == "GET":
            path = request.url.path
            query_params = dict(parse_qs(urlparse(str(request.url)).query))

            # Check for the specific watch path and the presence of 'v' parameter
            if path.endswith("/watch") and "v" in query_params:
                video_id = query_params["v"][0]  # Extract the first 'v' parameter
                encoded_video_id = urlencode({"youtube": video_id})
                redirect_url = f"/?{encoded_video_id}"
                return RedirectResponse(url=redirect_url)

        # Proceed with the normal flow of other requests
        response = await call_next(request)
        return response


# Add the middleware to the app
app.add_middleware(RedirectMiddleware)
app.add_middleware(SecurityHeadersMiddleware)


@app.middleware("http")
async def commit_session_after_request(request: Request, call_next):
    response = await call_next(request)
    # log.debug("Commit session after request")
    Session.commit()
    return response


@app.middleware("http")
async def check_url(request: Request, call_next):
    start_time = int(time.time())
    request.state.enable_api_key = app.state.config.ENABLE_API_KEY
    response = await call_next(request)
    process_time = int(time.time()) - start_time
    response.headers["X-Process-Time"] = str(process_time)
    return response


@app.middleware("http")
async def inspect_websocket(request: Request, call_next):
    if (
        "/ws/socket.io" in request.url.path
        and request.query_params.get("transport") == "websocket"
    ):
        upgrade = (request.headers.get("Upgrade") or "").lower()
        connection = (request.headers.get("Connection") or "").lower().split(",")
        # Check that there's the correct headers for an upgrade, else reject the connection
        # This is to work around this upstream issue: https://github.com/miguelgrinberg/python-engineio/issues/367
        if upgrade != "websocket" or "upgrade" not in connection:
            return JSONResponse(
                status_code=status.HTTP_400_BAD_REQUEST,
                content={"detail": "Invalid WebSocket upgrade request"},
            )
    return await call_next(request)


app.add_middleware(
    CORSMiddleware,
    allow_origins=CORS_ALLOW_ORIGIN,
    allow_credentials=True,
    allow_methods=["*"],
    allow_headers=["*"],
)


app.mount("/ws", socket_app)


app.include_router(ollama.router, prefix="/ollama", tags=["ollama"])
app.include_router(openai.router, prefix="/openai", tags=["openai"])


app.include_router(pipelines.router, prefix="/api/v1/pipelines", tags=["pipelines"])
app.include_router(tasks.router, prefix="/api/v1/tasks", tags=["tasks"])
app.include_router(images.router, prefix="/api/v1/images", tags=["images"])

app.include_router(audio.router, prefix="/api/v1/audio", tags=["audio"])
app.include_router(retrieval.router, prefix="/api/v1/retrieval", tags=["retrieval"])

app.include_router(configs.router, prefix="/api/v1/configs", tags=["configs"])

app.include_router(auths.router, prefix="/api/v1/auths", tags=["auths"])
app.include_router(users.router, prefix="/api/v1/users", tags=["users"])


app.include_router(channels.router, prefix="/api/v1/channels", tags=["channels"])
app.include_router(chats.router, prefix="/api/v1/chats", tags=["chats"])

app.include_router(models.router, prefix="/api/v1/models", tags=["models"])
app.include_router(knowledge.router, prefix="/api/v1/knowledge", tags=["knowledge"])
app.include_router(prompts.router, prefix="/api/v1/prompts", tags=["prompts"])
app.include_router(tools.router, prefix="/api/v1/tools", tags=["tools"])

app.include_router(memories.router, prefix="/api/v1/memories", tags=["memories"])
app.include_router(folders.router, prefix="/api/v1/folders", tags=["folders"])
app.include_router(groups.router, prefix="/api/v1/groups", tags=["groups"])
app.include_router(files.router, prefix="/api/v1/files", tags=["files"])
app.include_router(functions.router, prefix="/api/v1/functions", tags=["functions"])
app.include_router(
    evaluations.router, prefix="/api/v1/evaluations", tags=["evaluations"]
)
app.include_router(utils.router, prefix="/api/v1/utils", tags=["utils"])


##################################
#
# Chat Endpoints
#
##################################


@app.get("/api/models")
async def get_models(request: Request, user=Depends(get_verified_user)):
    def get_filtered_models(models, user):
        filtered_models = []
        for model in models:
            if model.get("arena"):
                if has_access(
                    user.id,
                    type="read",
                    access_control=model.get("info", {})
                    .get("meta", {})
                    .get("access_control", {}),
                ):
                    filtered_models.append(model)
                continue

            model_info = Models.get_model_by_id(model["id"])
            if model_info:
                if user.id == model_info.user_id or has_access(
                    user.id, type="read", access_control=model_info.access_control
                ):
                    filtered_models.append(model)

        return filtered_models

    models = await get_all_models(request)

    # Filter out filter pipelines
    models = [
        model
        for model in models
        if "pipeline" not in model or model["pipeline"].get("type", None) != "filter"
    ]

    model_order_list = request.app.state.config.MODEL_ORDER_LIST
    if model_order_list:
        model_order_dict = {model_id: i for i, model_id in enumerate(model_order_list)}
        # Sort models by order list priority, with fallback for those not in the list
        models.sort(
            key=lambda x: (model_order_dict.get(x["id"], float("inf")), x["name"])
        )

    # Filter out models that the user does not have access to
    if user.role == "user" and not BYPASS_MODEL_ACCESS_CONTROL:
        models = get_filtered_models(models, user)

    log.debug(
        f"/api/models returned filtered models accessible to the user: {json.dumps([model['id'] for model in models])}"
    )
    return {"data": models}


@app.get("/api/models/base")
async def get_base_models(request: Request, user=Depends(get_admin_user)):
    models = await get_all_base_models(request)
    return {"data": models}


@app.post("/api/chat/completions")
@rate_limit
async def chat_completion(
    request: Request,
    form_data: dict,
    user=Depends(get_verified_user),
):
    if not request.app.state.MODELS:
        await get_all_models(request)

    model_item = form_data.pop("model_item", {})
    tasks = form_data.pop("background_tasks", None)

    try:
        if not model_item.get("direct", False):
            model_id = form_data.get("model", None)
            if model_id not in request.app.state.MODELS:
                raise Exception("Model not found")

            model = request.app.state.MODELS[model_id]
            model_info = Models.get_model_by_id(model_id)

            # Check if user has access to the model
            if not BYPASS_MODEL_ACCESS_CONTROL and user.role == "user":
                try:
                    check_model_access(user, model)
                except Exception as e:
                    raise e
        else:
            model = model_item
            model_info = None

            request.state.direct = True
            request.state.model = model

        metadata = {
            "user_id": user.id,
            "chat_id": form_data.pop("chat_id", None),
            "message_id": form_data.pop("id", None),
            "session_id": form_data.pop("session_id", None),
            "tool_ids": form_data.get("tool_ids", None),
            "files": form_data.get("files", None),
            "features": form_data.get("features", None),
            "variables": form_data.get("variables", None),
            "model": model_info.model_dump() if model_info else model,
            "direct": model_item.get("direct", False),
            **(
                {"function_calling": "native"}
                if form_data.get("params", {}).get("function_calling") == "native"
                or (
                    model_info
                    and model_info.params.model_dump().get("function_calling")
                    == "native"
                )
                else {}
            ),
        }

        request.state.metadata = metadata
        form_data["metadata"] = metadata

        form_data, metadata, events = await process_chat_payload(
            request, form_data, metadata, user, model
        )

    except Exception as e:
        log.debug(f"Error processing chat payload: {e}")
        raise HTTPException(
            status_code=status.HTTP_400_BAD_REQUEST,
            detail=str(e),
        )

    try:
        response = await chat_completion_handler(request, form_data, user)

        return await process_chat_response(
            request, response, form_data, user, events, metadata, tasks, model["owned_by"]
        )
    except Exception as e:
        raise HTTPException(
            status_code=status.HTTP_400_BAD_REQUEST,
            detail=str(e),
        )


# Alias for chat_completion (Legacy)
generate_chat_completions = chat_completion
generate_chat_completion = chat_completion


@app.post("/api/chat/completed")
async def chat_completed(
    request: Request, form_data: dict, user=Depends(get_verified_user)
):
    try:
        model_item = form_data.pop("model_item", {})

        if model_item.get("direct", False):
            request.state.direct = True
            request.state.model = model_item

        return await chat_completed_handler(request, form_data, user)
    except Exception as e:
        raise HTTPException(
            status_code=status.HTTP_400_BAD_REQUEST,
            detail=str(e),
        )


@app.post("/api/chat/actions/{action_id}")
async def chat_action(
    request: Request, action_id: str, form_data: dict, user=Depends(get_verified_user)
):
    try:
        model_item = form_data.pop("model_item", {})

        if model_item.get("direct", False):
            request.state.direct = True
            request.state.model = model_item

        return await chat_action_handler(request, action_id, form_data, user)
    except Exception as e:
        raise HTTPException(
            status_code=status.HTTP_400_BAD_REQUEST,
            detail=str(e),
        )


@app.post("/api/tasks/stop/{task_id}")
async def stop_task_endpoint(task_id: str, user=Depends(get_verified_user)):
    try:
        result = await stop_task(task_id)  # Use the function from tasks.py
        return result
    except ValueError as e:
        raise HTTPException(status_code=status.HTTP_404_NOT_FOUND, detail=str(e))


@app.get("/api/tasks")
async def list_tasks_endpoint(user=Depends(get_verified_user)):
    return {"tasks": list_tasks()}  # Use the function from tasks.py


##################################
#
# Config Endpoints
#
##################################


@app.get("/api/config")
async def get_app_config(request: Request):
    user = None
    if "token" in request.cookies:
        token = request.cookies.get("token")
        try:
            data = decode_token(token)
        except Exception as e:
            log.debug(e)
            raise HTTPException(
                status_code=status.HTTP_401_UNAUTHORIZED,
                detail="Invalid token",
            )
        if data is not None and "id" in data:
            user = Users.get_user_by_id(data["id"])

    onboarding = False
    if user is None:
        user_count = Users.get_num_users()
        onboarding = user_count == 0

    return {
        **({"onboarding": True} if onboarding else {}),
        "status": True,
        "name": app.state.WEBUI_NAME,
        "version": VERSION,
        "default_locale": str(DEFAULT_LOCALE),
        "oauth": {
            "providers": {
                name: config.get("name", name)
                for name, config in OAUTH_PROVIDERS.items()
            }
        },
        "features": {
            "auth": WEBUI_AUTH,
            "auth_trusted_header": bool(app.state.AUTH_TRUSTED_EMAIL_HEADER),
            "enable_ldap": app.state.config.ENABLE_LDAP,
            "enable_api_key": app.state.config.ENABLE_API_KEY,
            "enable_signup": app.state.config.ENABLE_SIGNUP,
            "enable_login_form": app.state.config.ENABLE_LOGIN_FORM,
            "enable_websocket": ENABLE_WEBSOCKET_SUPPORT,
            **(
                {
                    "enable_direct_connections": app.state.config.ENABLE_DIRECT_CONNECTIONS,
                    "enable_channels": app.state.config.ENABLE_CHANNELS,
                    "enable_web_search": app.state.config.ENABLE_RAG_WEB_SEARCH,
                    "enable_code_interpreter": app.state.config.ENABLE_CODE_INTERPRETER,
                    "enable_image_generation": app.state.config.ENABLE_IMAGE_GENERATION,
                    "enable_autocomplete_generation": app.state.config.ENABLE_AUTOCOMPLETE_GENERATION,
                    "enable_community_sharing": app.state.config.ENABLE_COMMUNITY_SHARING,
                    "enable_message_rating": app.state.config.ENABLE_MESSAGE_RATING,
                    "enable_admin_export": ENABLE_ADMIN_EXPORT,
                    "enable_admin_chat_access": ENABLE_ADMIN_CHAT_ACCESS,
                    "enable_google_drive_integration": app.state.config.ENABLE_GOOGLE_DRIVE_INTEGRATION,
                }
                if user is not None
                else {}
            ),
        },
        **(
            {
                "default_models": app.state.config.DEFAULT_MODELS,
                "default_prompt_suggestions": app.state.config.DEFAULT_PROMPT_SUGGESTIONS,
                "code": {
                    "engine": app.state.config.CODE_EXECUTION_ENGINE,
                },
                "audio": {
                    "tts": {
                        "engine": app.state.config.TTS_ENGINE,
                        "voice": app.state.config.TTS_VOICE,
                        "split_on": app.state.config.TTS_SPLIT_ON,
                    },
                    "stt": {
                        "engine": app.state.config.STT_ENGINE,
                    },
                },
                "file": {
                    "max_size": app.state.config.FILE_MAX_SIZE,
                    "max_count": app.state.config.FILE_MAX_COUNT,
                },
                "permissions": {**app.state.config.USER_PERMISSIONS},
                "google_drive": {
                    "client_id": GOOGLE_DRIVE_CLIENT_ID.value,
                    "api_key": GOOGLE_DRIVE_API_KEY.value,
                },
            }
            if user is not None
            else {}
        ),
    }


class UrlForm(BaseModel):
    url: str


@app.get("/api/webhook")
async def get_webhook_url(user=Depends(get_admin_user)):
    return {
        "url": app.state.config.WEBHOOK_URL,
    }


@app.post("/api/webhook")
async def update_webhook_url(form_data: UrlForm, user=Depends(get_admin_user)):
    app.state.config.WEBHOOK_URL = form_data.url
    app.state.WEBHOOK_URL = app.state.config.WEBHOOK_URL
    return {"url": app.state.config.WEBHOOK_URL}


@app.get("/api/version")
async def get_app_version():
    return {
        "version": VERSION,
    }


@app.get("/api/version/updates")
async def get_app_latest_release_version(user=Depends(get_verified_user)):
    if OFFLINE_MODE:
        log.debug(
            f"Offline mode is enabled, returning current version as latest version"
        )
        return {"current": VERSION, "latest": VERSION}
    try:
        timeout = aiohttp.ClientTimeout(total=1)
        async with aiohttp.ClientSession(timeout=timeout, trust_env=True) as session:
            async with session.get(
                "https://api.github.com/repos/open-webui/open-webui/releases/latest"
            ) as response:
                response.raise_for_status()
                data = await response.json()
                latest_version = data["tag_name"]

                return {"current": VERSION, "latest": latest_version[1:]}
    except Exception as e:
        log.debug(e)
        return {"current": VERSION, "latest": VERSION}


@app.get("/api/changelog")
async def get_app_changelog():
    return {key: CHANGELOG[key] for idx, key in enumerate(CHANGELOG) if idx < 5}


############################
# OAuth Login & Callback
############################

# SessionMiddleware is used by authlib for oauth
if len(OAUTH_PROVIDERS) > 0:
    app.add_middleware(
        SessionMiddleware,
        secret_key=WEBUI_SECRET_KEY,
        session_cookie="oui-session",
        same_site=WEBUI_SESSION_COOKIE_SAME_SITE,
        https_only=WEBUI_SESSION_COOKIE_SECURE,
    )


@app.get("/oauth/{provider}/login")
async def oauth_login(provider: str, request: Request):
    return await oauth_manager.handle_login(request, provider)


# OAuth login logic is as follows:
# 1. Attempt to find a user with matching subject ID, tied to the provider
# 2. If OAUTH_MERGE_ACCOUNTS_BY_EMAIL is true, find a user with the email address provided via OAuth
#    - This is considered insecure in general, as OAuth providers do not always verify email addresses
# 3. If there is no user, and ENABLE_OAUTH_SIGNUP is true, create a user
#    - Email addresses are considered unique, so we fail registration if the email address is already taken
@app.get("/oauth/{provider}/callback")
async def oauth_callback(provider: str, request: Request, response: Response):
    return await oauth_manager.handle_callback(request, provider, response)


@app.get("/manifest.json")
async def get_manifest_json():
    return {
        "name": app.state.WEBUI_NAME,
        "short_name": app.state.WEBUI_NAME,
        "description": "Open WebUI is an open, extensible, user-friendly interface for AI that adapts to your workflow.",
        "start_url": "/",
        "display": "standalone",
        "background_color": "#343541",
        "orientation": "natural",
        "icons": [
            {
                "src": "/static/logo.png",
                "type": "image/png",
                "sizes": "500x500",
                "purpose": "any",
            },
            {
                "src": "/static/logo.png",
                "type": "image/png",
                "sizes": "500x500",
                "purpose": "maskable",
            },
        ],
    }


@app.get("/opensearch.xml")
async def get_opensearch_xml():
    xml_content = rf"""
    <OpenSearchDescription xmlns="http://a9.com/-/spec/opensearch/1.1/" xmlns:moz="http://www.mozilla.org/2006/browser/search/">
    <ShortName>{app.state.WEBUI_NAME}</ShortName>
    <Description>Search {app.state.WEBUI_NAME}</Description>
    <InputEncoding>UTF-8</InputEncoding>
    <Image width="16" height="16" type="image/x-icon">{app.state.config.WEBUI_URL}/static/favicon.png</Image>
    <Url type="text/html" method="get" template="{app.state.config.WEBUI_URL}/?q={"{searchTerms}"}"/>
    <moz:SearchForm>{app.state.config.WEBUI_URL}</moz:SearchForm>
    </OpenSearchDescription>
    """
    return Response(content=xml_content, media_type="application/xml")


@app.get("/health")
async def healthcheck():
    return {"status": True}


@app.get("/health/db")
async def healthcheck_with_db():
    Session.execute(text("SELECT 1;")).all()
    return {"status": True}


app.mount("/static", StaticFiles(directory=STATIC_DIR), name="static")
app.mount("/cache", StaticFiles(directory=CACHE_DIR), name="cache")


def swagger_ui_html(*args, **kwargs):
    return get_swagger_ui_html(
        *args,
        **kwargs,
        swagger_js_url="/static/swagger-ui/swagger-ui-bundle.js",
        swagger_css_url="/static/swagger-ui/swagger-ui.css",
        swagger_favicon_url="/static/swagger-ui/favicon.png",
    )


applications.get_swagger_ui_html = swagger_ui_html

if os.path.exists(FRONTEND_BUILD_DIR):
    mimetypes.add_type("text/javascript", ".js")
    app.mount(
        "/",
        SPAStaticFiles(directory=FRONTEND_BUILD_DIR, html=True),
        name="spa-static-files",
    )
else:
    log.warning(
        f"Frontend build directory not found at '{FRONTEND_BUILD_DIR}'. Serving API only."
    )<|MERGE_RESOLUTION|>--- conflicted
+++ resolved
@@ -343,11 +343,8 @@
 
 from open_webui.tasks import stop_task, list_tasks  # Import from tasks.py
 
-<<<<<<< HEAD
 from open_webui.decorators.rate_limit import rate_limit
 
-=======
->>>>>>> 6fedd72e
 
 if SAFE_MODE:
     print("SAFE MODE ENABLED")
