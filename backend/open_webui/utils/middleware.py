--- conflicted
+++ resolved
@@ -42,11 +42,8 @@
     process_pipeline_inlet_filter,
     process_pipeline_outlet_filter,
 )
-<<<<<<< HEAD
 from open_webui.routers.files import upload_file
-=======
 from open_webui.routers.memories import query_memory, QueryMemoryForm
->>>>>>> 80eaa24c
 
 from open_webui.utils.webhook import post_webhook
 
