--- conflicted
+++ resolved
@@ -3,21 +3,13 @@
 import time
 import uuid
 import logging
-<<<<<<< HEAD
-
-=======
->>>>>>> b03fc97e
 from datetime import timedelta
 from pathlib import Path
 from typing import Callable, Optional
 import json
 
+
 import collections.abc
-from open_webui.env import SRC_LOG_LEVELS
-
-log = logging.getLogger(__name__)
-log.setLevel(SRC_LOG_LEVELS["MAIN"])
-
 from open_webui.env import SRC_LOG_LEVELS
 
 log = logging.getLogger(__name__)
@@ -461,17 +453,6 @@
     return data
 
 
-<<<<<<< HEAD
-# Create a function decorator measure the time it takes to run a function
-def measure_time(func):
-    def wrapper(*args, **kwargs):
-        start_time = time.time()
-        result = func(*args, **kwargs)
-        end_time = time.time()
-        log.info(f"Time taken to run {func.__name__}: {end_time - start_time} seconds")
-        return result
-    return wrapper
-=======
 def convert_logit_bias_input_to_json(user_input):
     logit_bias_pairs = user_input.split(",")
     logit_bias_json = {}
@@ -482,4 +463,14 @@
         bias = 100 if bias > 100 else -100 if bias < -100 else bias
         logit_bias_json[token] = bias
     return json.dumps(logit_bias_json)
->>>>>>> b03fc97e
+
+
+# Create a function decorator measure the time it takes to run a function
+def measure_time(func):
+    def wrapper(*args, **kwargs):
+        start_time = time.time()
+        result = func(*args, **kwargs)
+        end_time = time.time()
+        log.info(f"Time taken to run {func.__name__}: {end_time - start_time} seconds")
+        return result
+    return wrapper