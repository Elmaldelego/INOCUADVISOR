--- conflicted
+++ resolved
@@ -32,11 +32,7 @@
 )
 
 from open_webui.constants import ERROR_MESSAGES
-<<<<<<< HEAD
-from open_webui.env import ENV, SRC_LOG_LEVELS, DEVICE_TYPE
-=======
 from open_webui.env import SRC_LOG_LEVELS, DEVICE_TYPE, ENABLE_FORWARD_USER_INFO_HEADERS
->>>>>>> 38a55009
 from fastapi import Depends, FastAPI, File, HTTPException, Request, UploadFile, status
 from fastapi.middleware.cors import CORSMiddleware
 from fastapi.responses import FileResponse
@@ -51,8 +47,7 @@
 log = logging.getLogger(__name__)
 log.setLevel(SRC_LOG_LEVELS["AUDIO"])
 
-app = FastAPI(docs_url="/docs" if ENV == "dev" else None, openapi_url="/openapi.json" if ENV == "dev" else None, redoc_url=None)
-
+app = FastAPI()
 app.add_middleware(
     CORSMiddleware,
     allow_origins=CORS_ALLOW_ORIGIN,
