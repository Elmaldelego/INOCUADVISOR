--- conflicted
+++ resolved
@@ -7,10 +7,6 @@
 from pathlib import Path
 
 import requests
-from fastapi import Depends, FastAPI, File, HTTPException, Request, UploadFile, status
-from fastapi.middleware.cors import CORSMiddleware
-from fastapi.responses import FileResponse
-from pydantic import BaseModel
 
 from open_webui.config import (
     AUDIO_STT_ENGINE,
@@ -33,15 +29,11 @@
 )
 
 from open_webui.constants import ERROR_MESSAGES
-<<<<<<< HEAD
-from open_webui.env import SRC_LOG_LEVELS
-=======
 from open_webui.env import SRC_LOG_LEVELS, DEVICE_TYPE
 from fastapi import Depends, FastAPI, File, HTTPException, Request, UploadFile, status
 from fastapi.middleware.cors import CORSMiddleware
 from fastapi.responses import FileResponse
 from pydantic import BaseModel
->>>>>>> 1eec9e2b
 from open_webui.utils.utils import get_admin_user, get_current_user, get_verified_user
 
 log = logging.getLogger(__name__)
