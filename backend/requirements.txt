--- conflicted
+++ resolved
@@ -76,13 +76,8 @@
 
 ## Tests
 docker~=7.1.0
-<<<<<<< HEAD
-pytest~=8.2.2
+pytest~=8.3.2
 pytest-docker~=3.1.1
 
 ## Self-Aware Document Monitoring
-watchdog
-=======
-pytest~=8.3.2
-pytest-docker~=3.1.1
->>>>>>> 30c44d43
+watchdog