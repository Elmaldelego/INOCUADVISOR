import logging
<<<<<<< HEAD
from typing import List, Optional
=======
from typing import Optional
>>>>>>> bccc6e08

from apps.webui.models.auths import Auths
from apps.webui.models.chats import Chats
from apps.webui.models.users import (
    UserModel,
    UserRoleUpdateForm,
    Users,
<<<<<<< HEAD
)
from config import SRC_LOG_LEVELS
from constants import ERROR_MESSAGES
from fastapi import APIRouter
from fastapi import Depends, HTTPException, status
from fastapi import Request
from pydantic import BaseModel
from utils.utils import (
    get_verified_user,
    get_password_hash,
    get_admin_user,
)
=======
    UserSettings,
    UserUpdateForm,
)
from constants import ERROR_MESSAGES
from env import SRC_LOG_LEVELS
from fastapi import APIRouter, Depends, HTTPException, Request, status
from pydantic import BaseModel
from utils.utils import get_admin_user, get_password_hash, get_verified_user
>>>>>>> bccc6e08

log = logging.getLogger(__name__)
log.setLevel(SRC_LOG_LEVELS["MODELS"])

router = APIRouter()

backgroundImageUrl = ""
enableBase64 = False


############################
# GetUsers
############################

def change_background_random_image_url(url: str):
    global backgroundImageUrl
    backgroundImageUrl = url


def change_enableBase64(enable: bool):
    global enableBase64
    enableBase64 = enable


@router.get("/", response_model=list[UserModel])
async def get_users(skip: int = 0, limit: int = 50, user=Depends(get_admin_user)):
    return Users.get_users(skip, limit)


############################
# User Permissions
############################


@router.get("/permissions/user")
async def get_user_permissions(request: Request, user=Depends(get_admin_user)):
    return request.app.state.config.USER_PERMISSIONS


@router.post("/permissions/user")
async def update_user_permissions(
        request: Request, form_data: dict, user=Depends(get_admin_user)
):
    request.app.state.config.USER_PERMISSIONS = form_data
    return request.app.state.config.USER_PERMISSIONS


############################
# UpdateUserRole
############################


@router.post("/update/role", response_model=Optional[UserModel])
async def update_user_role(form_data: UserRoleUpdateForm, user=Depends(get_admin_user)):
    if user.id != form_data.id and form_data.id != Users.get_first_user().id:
        return Users.update_user_role_by_id(form_data.id, form_data.role)

    raise HTTPException(
        status_code=status.HTTP_403_FORBIDDEN,
        detail=ERROR_MESSAGES.ACTION_PROHIBITED,
    )


############################
# GetUserSettingsBySessionUser
############################


@router.get("/user/settings", response_model=Optional[UserSettings])
async def get_user_settings_by_session_user(user=Depends(get_verified_user)):
    user = Users.get_user_by_id(user.id)
    if user:
        return user.settings
    else:
        raise HTTPException(
            status_code=status.HTTP_400_BAD_REQUEST,
            detail=ERROR_MESSAGES.USER_NOT_FOUND,
        )


############################
# UpdateUserSettingsBySessionUser
############################


@router.post("/user/settings/update", response_model=UserSettings)
async def update_user_settings_by_session_user(
        form_data: UserSettings, user=Depends(get_verified_user)
):
    if form_data.ui.get("enableFileUpdateBase64", False):
        if enableBase64:
            form_data.ui["enableFileUpdateBase64"] = enableBase64
        else:
            form_data.ui["enableFileUpdateBase64"] = False
            raise HTTPException(
                status_code=status.HTTP_400_BAD_REQUEST,
                detail="管理员未开启 Base64 直接上传模式, Base64 上传模式开启失败",
            )
    else:
        form_data.ui["enableFileUpdateBase64"] = False

    user = Users.update_user_by_id(user.id, {"settings": form_data.model_dump()})
    if user:
        return user.settings
    else:
        raise HTTPException(
            status_code=status.HTTP_400_BAD_REQUEST,
            detail=ERROR_MESSAGES.USER_NOT_FOUND,
        )


############################
# GetUserInfoBySessionUser
############################


@router.get("/user/info", response_model=Optional[dict])
async def get_user_info_by_session_user(user=Depends(get_verified_user)):
    user = Users.get_user_by_id(user.id)
    if user:
        return user.info
    else:
        raise HTTPException(
            status_code=status.HTTP_400_BAD_REQUEST,
            detail=ERROR_MESSAGES.USER_NOT_FOUND,
        )


############################
# UpdateUserInfoBySessionUser
############################


@router.post("/user/info/update", response_model=Optional[dict])
async def update_user_info_by_session_user(
        form_data: dict, user=Depends(get_verified_user)
):
    user = Users.get_user_by_id(user.id)
    if user:
        if user.info is None:
            user.info = {}

        user = Users.update_user_by_id(user.id, {"info": {**user.info, **form_data}})
        if user:
            return user.info
        else:
            raise HTTPException(
                status_code=status.HTTP_400_BAD_REQUEST,
                detail=ERROR_MESSAGES.USER_NOT_FOUND,
            )
    else:
        raise HTTPException(
            status_code=status.HTTP_400_BAD_REQUEST,
            detail=ERROR_MESSAGES.USER_NOT_FOUND,
        )


############################
# GetUserById
############################


class UserResponse(BaseModel):
    name: str
    profile_image_url: str


@router.get("/{user_id}", response_model=UserResponse)
async def get_user_by_id(user_id: str, user=Depends(get_verified_user)):
    # Check if user_id is a shared chat
    # If it is, get the user_id from the chat
    if user_id.startswith("shared-"):
        chat_id = user_id.replace("shared-", "")
        chat = Chats.get_chat_by_id(chat_id)
        if chat:
            user_id = chat.user_id
        else:
            raise HTTPException(
                status_code=status.HTTP_400_BAD_REQUEST,
                detail=ERROR_MESSAGES.USER_NOT_FOUND,
            )

    user = Users.get_user_by_id(user_id)

    if user:
        return UserResponse(name=user.name, profile_image_url=user.profile_image_url)
    else:
        raise HTTPException(
            status_code=status.HTTP_400_BAD_REQUEST,
            detail=ERROR_MESSAGES.USER_NOT_FOUND,
        )


############################
# UpdateUserById
############################


@router.post("/{user_id}/update", response_model=Optional[UserModel])
async def update_user_by_id(
        user_id: str,
        form_data: UserUpdateForm,
        session_user=Depends(get_admin_user),
):
    user = Users.get_user_by_id(user_id)

    if user:
        if form_data.email.lower() != user.email:
            email_user = Users.get_user_by_email(form_data.email.lower())
            if email_user:
                raise HTTPException(
                    status_code=status.HTTP_400_BAD_REQUEST,
                    detail=ERROR_MESSAGES.EMAIL_TAKEN,
                )

        if form_data.password:
            hashed = get_password_hash(form_data.password)
            log.debug(f"hashed: {hashed}")
            Auths.update_user_password_by_id(user_id, hashed)

        Auths.update_email_by_id(user_id, form_data.email.lower())
        updated_user = Users.update_user_by_id(
            user_id,
            {
                "name": form_data.name,
                "email": form_data.email.lower(),
                "profile_image_url": form_data.profile_image_url,
            },
        )

        if updated_user:
            return updated_user

        raise HTTPException(
            status_code=status.HTTP_400_BAD_REQUEST,
            detail=ERROR_MESSAGES.DEFAULT(),
        )

    raise HTTPException(
        status_code=status.HTTP_400_BAD_REQUEST,
        detail=ERROR_MESSAGES.USER_NOT_FOUND,
    )


############################
# DeleteUserById
############################


@router.delete("/{user_id}", response_model=bool)
async def delete_user_by_id(user_id: str, user=Depends(get_admin_user)):
    if user.id != user_id:
        result = Auths.delete_auth_by_id(user_id)

        if result:
            return True

        raise HTTPException(
            status_code=status.HTTP_500_INTERNAL_SERVER_ERROR,
            detail=ERROR_MESSAGES.DELETE_USER_ERROR,
        )

    raise HTTPException(
        status_code=status.HTTP_403_FORBIDDEN,
        detail=ERROR_MESSAGES.ACTION_PROHIBITED,
    )<|MERGE_RESOLUTION|>--- conflicted
+++ resolved
@@ -1,39 +1,20 @@
 import logging
-<<<<<<< HEAD
 from typing import List, Optional
-=======
-from typing import Optional
->>>>>>> bccc6e08
 
 from apps.webui.models.auths import Auths
 from apps.webui.models.chats import Chats
 from apps.webui.models.users import (
     UserModel,
+    UserUpdateForm,
     UserRoleUpdateForm,
+    UserSettings,
     Users,
-<<<<<<< HEAD
 )
-from config import SRC_LOG_LEVELS
-from constants import ERROR_MESSAGES
-from fastapi import APIRouter
-from fastapi import Depends, HTTPException, status
-from fastapi import Request
-from pydantic import BaseModel
-from utils.utils import (
-    get_verified_user,
-    get_password_hash,
-    get_admin_user,
-)
-=======
-    UserSettings,
-    UserUpdateForm,
-)
-from constants import ERROR_MESSAGES
-from env import SRC_LOG_LEVELS
 from fastapi import APIRouter, Depends, HTTPException, Request, status
 from pydantic import BaseModel
 from utils.utils import get_admin_user, get_password_hash, get_verified_user
->>>>>>> bccc6e08
+from constants import ERROR_MESSAGES
+from config import SRC_LOG_LEVELS
 
 log = logging.getLogger(__name__)
 log.setLevel(SRC_LOG_LEVELS["MODELS"])
