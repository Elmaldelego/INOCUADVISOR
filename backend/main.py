--- conflicted
+++ resolved
@@ -49,12 +49,9 @@
     get_pipe_models,
     generate_function_chat_completion,
 )
-<<<<<<< HEAD
 from apps.filter.main import app as filter_app
-=======
 from apps.webui.internal.db import Session
 
->>>>>>> 9bcd4ce5
 
 from pydantic import BaseModel
 from typing import List, Optional
@@ -167,8 +164,6 @@
 )
 
 
-<<<<<<< HEAD
-=======
 def run_migrations():
     try:
         from alembic.config import Config
@@ -179,7 +174,6 @@
     except Exception as e:
         print(f"Error: {e}")
 
->>>>>>> 9bcd4ce5
 
 @asynccontextmanager
 async def lifespan(app: FastAPI):
